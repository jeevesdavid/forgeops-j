prometheusRules: 
  ig.rules: |-
    groups:
    - name: ig.rules
      rules:
      - alert: ig_route_response_time_seconds
        expr: ig_route_response_time_seconds{route="default",name="default",router="gateway._router"} > 0.4
        for: 5m
        labels:
          severity: warning
        annotations:
<<<<<<< HEAD
          description: "Rate (calls/seconds) of responses with their associated times in milliseconds"
=======
<<<<<<< HEAD
          description: "Rate (calls/seconds) of responses with their associated times in milliseconds"
      - alert: ig_route_response_error_total
        expr: ig_route_response_error_total{route="default",name="default",router="gateway._router"} > 0
        for: 5m
        labels:
          severity: warning
        annotations:
          description: "count of all responses which generated an exception"

=======
          description: "Free disk space below 5GB, please free up some space now"
          summary: "Free disk space running low"
>>>>>>> c6d2b125e576054bfece26ee1f114169880b67ca
>>>>>>> 93026b93
<|MERGE_RESOLUTION|>--- conflicted
+++ resolved
@@ -9,10 +9,6 @@
         labels:
           severity: warning
         annotations:
-<<<<<<< HEAD
-          description: "Rate (calls/seconds) of responses with their associated times in milliseconds"
-=======
-<<<<<<< HEAD
           description: "Rate (calls/seconds) of responses with their associated times in milliseconds"
       - alert: ig_route_response_error_total
         expr: ig_route_response_error_total{route="default",name="default",router="gateway._router"} > 0
@@ -20,10 +16,4 @@
         labels:
           severity: warning
         annotations:
-          description: "count of all responses which generated an exception"
-
-=======
-          description: "Free disk space below 5GB, please free up some space now"
-          summary: "Free disk space running low"
->>>>>>> c6d2b125e576054bfece26ee1f114169880b67ca
->>>>>>> 93026b93
+          description: "count of all responses which generated an exception"