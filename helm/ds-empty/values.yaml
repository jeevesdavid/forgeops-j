--- conflicted
+++ resolved
@@ -22,11 +22,7 @@
 
 image:
   repository: gcr.io/forgerock-io/ds-empty
-<<<<<<< HEAD
-  tag: 7.0.0-9b4c75a9f01f862ddd0e4c879c3a9a8b9009d202
-=======
   tag: 7.0.0-f7a0346ae15eae49a154d5cf7f2ed0ed31f551c6
->>>>>>> ed135a28
   # Switch to IfNotPresent once we have milestone builds
   pullPolicy: Always
 
