# Copyright (c) 2016-2019 ForgeRock AS.


# If useDefaultSecrets is set to true (the default), the secret values in ../secrets will
# be used to create a secret map with the same name as the instance ($instance).
# If you set useDefaultSecrets to false, you must create this secret map yourself before the DS
# instances will be provisioned. This allows you to inject your own secrets rather
# than use the default ones bundled in the chart. An alternate strategy is to fork this chart.
# and replace the secrets in ./secrets with your own.
useDefaultSecrets: true

# The default DS baseDN for the user store.  Note the ds image creates several backends that are hard coded and this
# setting will have no impact on those backends. This setting will be removed in the future.
baseDN: "ou=identities"

# The default instance name. This will create a stateful set that can be resolved at
#  $instance-0.$instance. You can also use the service name $instance - which will get (randomly)
# load balanced to an instance (not recommended )
instance: ds

component: ds

image:
  repository: gcr.io/forgerock-io/ds-empty
<<<<<<< HEAD
  tag: 7.0.0-3611cd579e40af4eb72594f08fb27b3ad77e4194
=======
  tag: 7.0.0-18145b88f2405e5041610031d5a6c44ca605a3ca
>>>>>>> 94125e99
  # Switch to IfNotPresent once we have milestone builds
  pullPolicy: Always

# The number of instances in the StatefulSet. Each instance is a combined DS/RS pair.
# You can not change this after installation.
replicas: 1

# Size for DS database storage. Note GKE IOPS scale based on the size of the volume.
storageSize: "10Gi"

# Set storageClass only on clusters that support it (GCP / AWS).
#storageClass: fast


backup:
  # This is an optional parameter that will mount the named PVC volume (most likely an NFS share)
  # on the bak/ directory. If this is not specified, an emptyDir will be mounted instead.
  # The pvc is usually created by the dsadmin/ chart.
  #pvcClaimName: ds-backup

  # This configures the top level directory under bak/
  # The backup folder is set to $clusterName/$instance-$namespace. This
  # forces each instance backup to go to a different folder on the shared PVC drive. Without this
  # you will get collisions on backup / restore.
  # If you have many clusters backing up same shared NFS volume, change the default here. For example,
  # set it to "production"
  clusterName: "default"


# You need to be on JDK 8u131 or higher to enable these options.
# todo: find JDK 11 args
#opendjJavaArgs: "-server -XX:+UnlockExperimentalVMOptions -XX:+UseCGroupMemoryLimitForHeap -XX:+UseCompressedOops -XX:+UseG1GC -XX:MaxGCPauseMillis=100 -XX:MaxRAMFraction=2"

# These defaults work for a small test instance
opendjJavaArgs: "-Xmx512m"

# Resource limits.
# These help for pod placement in a larger cluster to ensure the DS instance gets sufficient resources.
# The default values are artificially low.
# For production, you will want to increase them.
resources:
  requests:
   memory: 512Mi
  limits:
   memory: 768Mi

# DS persistence switch. Setting this to false disables volume claims - all data is stored inside the docker image.
# Used in testing environments without pv providers. When the pod is terminated, the DS data will be deleted!
persistence: true

# Pod Anti Affinity switch. For production this should be set to "hard", otherwise use "soft".
# The hard setting will force ds pods to be spread out over multiple hosts/zones. soft is best effort
# but pods will still be scheduled together if sufficient resources are not available.
podAntiAffinity: "soft"

# This is the exact value for TopologyKey. The other possible value is "failure-domain.beta.kubernetes.io/zone"
# which will ensure that pod is scheduled on nodes in different zones thus allowing for HA across zones.
# Note you want to leave this value as is if you are deploying a single zone cluster and change the values only
# if you have a multi-zone cluster.
topologyKey: "kubernetes.io/hostname"

# Restore parameters.
restore:
  # If true, runs the init containers that restores the directory from a backup folder in the bak/ folder.
  # The backup data must be present in the bak/ folder.
  # Restore will not overwrite existing DS data.
  # A backup folder contains a full backup and a number of incrementals. The most up to date incremental
  # is used to recover.
  enabled: false

# This will make sure the mounted PVCs are writable by the forgerock user with gid 111111.
securityContext:
  runAsUser: 11111
  fsGroup: 11111
  supplementalGroups: [ 0 ]

# if taints enabled, then pod will be deployed on node with tainting type=INSTANCE_NAME (eg type=userstore)
taints:
  enabled: false<|MERGE_RESOLUTION|>--- conflicted
+++ resolved
@@ -22,11 +22,7 @@
 
 image:
   repository: gcr.io/forgerock-io/ds-empty
-<<<<<<< HEAD
-  tag: 7.0.0-3611cd579e40af4eb72594f08fb27b3ad77e4194
-=======
   tag: 7.0.0-18145b88f2405e5041610031d5a6c44ca605a3ca
->>>>>>> 94125e99
   # Switch to IfNotPresent once we have milestone builds
   pullPolicy: Always
 
