--- conflicted
+++ resolved
@@ -22,11 +22,7 @@
 
 image:
   repository: gcr.io/forgerock-io/ds-empty
-<<<<<<< HEAD
-  tag: 7.0.0-e0bb77f7aba5eea264ecca9791c524eaef99ebd3
-=======
   tag: 7.0.0-5c94c12b1fffb15228ccf2fac2c670d5f504fe4c
->>>>>>> cd6fde88
   # Switch to IfNotPresent once we have milestone builds
   pullPolicy: Always
 
