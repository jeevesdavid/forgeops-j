--- conflicted
+++ resolved
@@ -22,11 +22,7 @@
 
 image:
   repository: gcr.io/forgerock-io/ds-empty
-<<<<<<< HEAD
-  tag: 7.0.0-512c15d241278e5e62e0a789d8dfb0b2f941d4d3
-=======
   tag: 7.0.0-a6078d84e568f285f6d42513e04a4248e19ef77f
->>>>>>> d57298fd
   # Switch to IfNotPresent once we have milestone builds
   pullPolicy: Always
 
