# Copyright (c) 2016-2019 ForgeRock AS.


# If useDefaultSecrets is set to true (the default), the secret values in ../secrets will
# be used to create a secret map with the same name as the instance ($instance).
# If you set useDefaultSecrets to false, you must create this secret map yourself before the DS
# instances will be provisioned. This allows you to inject your own secrets rather
# than use the default ones bundled in the chart. An alternate strategy is to fork this chart.
# and replace the secrets in ./secrets with your own.
useDefaultSecrets: true

# The default DS baseDN for the user store.  Note the ds image creates several backends that are hard coded and this
# setting will have no impact on those backends. This setting will be removed in the future.
baseDN: "ou=identities"

# The default instance name. This will create a stateful set that can be resolved at
#  $instance-0.$instance. You can also use the service name $instance - which will get (randomly)
# load balanced to an instance (not recommended )
instance: ds

component: ds

image:
  repository: gcr.io/forgerock-io/ds-empty
<<<<<<< HEAD
  tag: 7.0.0-c070ca32bd967ed836e0c7d96dbeaf2c4db61cce
=======
  tag: 7.0.0-32cd17ccf87a8603a89716509db6156cd9f72d7b
>>>>>>> 54d8f8f4
  # Switch to IfNotPresent once we have milestone builds
  pullPolicy: Always

# The number of instances in the StatefulSet. Each instance is a combined DS/RS pair.
# You can not change this after installation.
replicas: 1

# Size for DS database storage. Note GKE IOPS scale based on the size of the volume.
storageSize: "10Gi"

# Set storageClass only on clusters that support it (GCP / AWS).
#storageClass: fast


backup:
  # This is an optional parameter that will mount the named PVC volume (most likely an NFS share)
  # on the bak/ directory. If this is not specified, an emptyDir will be mounted instead.
  # The pvc is usually created by the dsadmin/ chart.
  #pvcClaimName: ds-backup

  # This configures the top level directory under bak/
  # The backup folder is set to $clusterName/$instance-$namespace. This
  # forces each instance backup to go to a different folder on the shared PVC drive. Without this
  # you will get collisions on backup / restore.
  # If you have many clusters backing up same shared NFS volume, change the default here. For example,
  # set it to "production"
  clusterName: "default"


# You need to be on JDK 8u131 or higher to enable these options.
# todo: find JDK 11 args
#opendjJavaArgs: "-server -XX:+UnlockExperimentalVMOptions -XX:+UseCGroupMemoryLimitForHeap -XX:+UseCompressedOops -XX:+UseG1GC -XX:MaxGCPauseMillis=100 -XX:MaxRAMFraction=2"

# These defaults work for a small test instance
opendjJavaArgs: "-Xmx512m"

# Resource limits.
# These help for pod placement in a larger cluster to ensure the DS instance gets sufficient resources.
# The default values are artificially low.
# For production, you will want to increase them.
resources:
  requests:
   memory: 512Mi
  limits:
   memory: 768Mi

# DS persistence switch. Setting this to false disables volume claims - all data is stored inside the docker image.
# Used in testing environments without pv providers. When the pod is terminated, the DS data will be deleted!
persistence: true

# Pod Anti Affinity switch. For production this should be set to "hard", otherwise use "soft".
# The hard setting will force ds pods to be spread out over multiple hosts/zones. soft is best effort
# but pods will still be scheduled together if sufficient resources are not available.
podAntiAffinity: "soft"

# This is the exact value for TopologyKey. The other possible value is "failure-domain.beta.kubernetes.io/zone"
# which will ensure that pod is scheduled on nodes in different zones thus allowing for HA across zones.
# Note you want to leave this value as is if you are deploying a single zone cluster and change the values only
# if you have a multi-zone cluster.
topologyKey: "kubernetes.io/hostname"

# Restore parameters.
restore:
  # If true, runs the init containers that restores the directory from a backup folder in the bak/ folder.
  # The backup data must be present in the bak/ folder.
  # Restore will not overwrite existing DS data.
  # A backup folder contains a full backup and a number of incrementals. The most up to date incremental
  # is used to recover.
  enabled: false

# This will make sure the mounted PVCs are writable by the forgerock user with gid 111111.
securityContext:
  runAsUser: 11111
  fsGroup: 11111
  supplementalGroups: [ 0 ]

# if taints enabled, then pod will be deployed on node with tainting type=INSTANCE_NAME (eg type=userstore)
taints:
  enabled: false<|MERGE_RESOLUTION|>--- conflicted
+++ resolved
@@ -22,11 +22,7 @@
 
 image:
   repository: gcr.io/forgerock-io/ds-empty
-<<<<<<< HEAD
-  tag: 7.0.0-c070ca32bd967ed836e0c7d96dbeaf2c4db61cce
-=======
   tag: 7.0.0-32cd17ccf87a8603a89716509db6156cd9f72d7b
->>>>>>> 54d8f8f4
   # Switch to IfNotPresent once we have milestone builds
   pullPolicy: Always
 
