--- conflicted
+++ resolved
@@ -22,11 +22,7 @@
 
 image:
   repository: gcr.io/forgerock-io/ds-empty
-<<<<<<< HEAD
-  tag: 7.0.0-335edbf99f43c3e9b341ad244a4e4586f6888ac5
-=======
   tag: 7.0.0-857d5bf296343be7b41731ffbcd9acf7f3ab387d
->>>>>>> 5a5cd1a0
   # Switch to IfNotPresent once we have milestone builds
   pullPolicy: Always
 
