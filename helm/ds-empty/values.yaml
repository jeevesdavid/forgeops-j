--- conflicted
+++ resolved
@@ -22,11 +22,7 @@
 
 image:
   repository: gcr.io/forgerock-io/ds-empty
-<<<<<<< HEAD
-  tag: 7.0.0-b27d6fea6b99bdd08bfe6f4ae37c75654d227d71
-=======
   tag: 7.0.0-337205ea29cf85ef6a6a6623939603301cb6940e
->>>>>>> a3ed1f83
   # Switch to IfNotPresent once we have milestone builds
   pullPolicy: Always
 
