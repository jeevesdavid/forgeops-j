# Copyright (c) 2016-2019 ForgeRock AS.


# If useDefaultSecrets is set to true (the default), the secret values in ../secrets will
# be used to create a secret map with the same name as the instance ($instance).
# If you set useDefaultSecrets to false, you must create this secret map yourself before the DS
# instances will be provisioned. This allows you to inject your own secrets rather
# than use the default ones bundled in the chart. An alternate strategy is to fork this chart.
# and replace the secrets in ./secrets with your own.
useDefaultSecrets: true

# The default DS baseDN for the user store.  Note the ds image creates several backends that are hard coded and this
# setting will have no impact on those backends. This setting will be removed in the future.
baseDN: "ou=identities"

# The default instance name. This will create a stateful set that can be resolved at
#  $instance-0.$instance. You can also use the service name $instance - which will get (randomly)
# load balanced to an instance (not recommended )
instance: ds

component: ds

image:
  repository: gcr.io/forgerock-io/ds-empty
<<<<<<< HEAD
  tag: 7.0.0-527044f9490d5b7e2a865d9c730c362aa8cf3910
=======
  tag: 7.0.0-f523bf277ea9beb0ba2e926115a80084f1434538
>>>>>>> 12871ef1
  # Switch to IfNotPresent once we have milestone builds
  pullPolicy: Always

# The number of instances in the StatefulSet. Each instance is a combined DS/RS pair.
# You can not change this after installation.
replicas: 1

# Size for DS database storage. Note GKE IOPS scale based on the size of the volume.
storageSize: "10Gi"

# Set storageClass only on clusters that support it (GCP / AWS).
#storageClass: fast


backup:
  # This is an optional parameter that will mount the named PVC volume (most likely an NFS share)
  # on the bak/ directory. If this is not specified, an emptyDir will be mounted instead.
  # The pvc is usually created by the dsadmin/ chart.
  #pvcClaimName: ds-backup

  # This configures the top level directory under bak/
  # The backup folder is set to $clusterName/$instance-$namespace. This
  # forces each instance backup to go to a different folder on the shared PVC drive. Without this
  # you will get collisions on backup / restore.
  # If you have many clusters backing up same shared NFS volume, change the default here. For example,
  # set it to "production"
  clusterName: "default"


# You need to be on JDK 8u131 or higher to enable these options.
# todo: find JDK 11 args
#opendjJavaArgs: "-server -XX:+UnlockExperimentalVMOptions -XX:+UseCGroupMemoryLimitForHeap -XX:+UseCompressedOops -XX:+UseG1GC -XX:MaxGCPauseMillis=100 -XX:MaxRAMFraction=2"

# These defaults work for a small test instance
opendjJavaArgs: "-Xmx512m"

# Resource limits.
# These help for pod placement in a larger cluster to ensure the DS instance gets sufficient resources.
# The default values are artificially low.
# For production, you will want to increase them.
resources:
  requests:
   memory: 512Mi
  limits:
   memory: 768Mi

# DS persistence switch. Setting this to false disables volume claims - all data is stored inside the docker image.
# Used in testing environments without pv providers. When the pod is terminated, the DS data will be deleted!
persistence: true

# Pod Anti Affinity switch. For production this should be set to "hard", otherwise use "soft".
# The hard setting will force ds pods to be spread out over multiple hosts/zones. soft is best effort
# but pods will still be scheduled together if sufficient resources are not available.
podAntiAffinity: "soft"

# This is the exact value for TopologyKey. The other possible value is "failure-domain.beta.kubernetes.io/zone"
# which will ensure that pod is scheduled on nodes in different zones thus allowing for HA across zones.
# Note you want to leave this value as is if you are deploying a single zone cluster and change the values only
# if you have a multi-zone cluster.
topologyKey: "kubernetes.io/hostname"

# Restore parameters.
restore:
  # If true, runs the init containers that restores the directory from a backup folder in the bak/ folder.
  # The backup data must be present in the bak/ folder.
  # Restore will not overwrite existing DS data.
  # A backup folder contains a full backup and a number of incrementals. The most up to date incremental
  # is used to recover.
  enabled: false

# This will make sure the mounted PVCs are writable by the forgerock user with gid 111111.
securityContext:
  runAsUser: 11111
  fsGroup: 11111
  supplementalGroups: [ 0 ]

# if taints enabled, then pod will be deployed on node with tainting type=INSTANCE_NAME (eg type=userstore)
taints:
  enabled: false<|MERGE_RESOLUTION|>--- conflicted
+++ resolved
@@ -22,11 +22,7 @@
 
 image:
   repository: gcr.io/forgerock-io/ds-empty
-<<<<<<< HEAD
-  tag: 7.0.0-527044f9490d5b7e2a865d9c730c362aa8cf3910
-=======
   tag: 7.0.0-f523bf277ea9beb0ba2e926115a80084f1434538
->>>>>>> 12871ef1
   # Switch to IfNotPresent once we have milestone builds
   pullPolicy: Always
 
