# Copyright (c) 2016-2019 ForgeRock AS.


# If useDefaultSecrets is set to true (the default), the secret values in ../secrets will
# be used to create a secret map with the same name as the instance ($instance).
# If you set useDefaultSecrets to false, you must create this secret map yourself before the DS
# instances will be provisioned. This allows you to inject your own secrets rather
# than use the default ones bundled in the chart. An alternate strategy is to fork this chart.
# and replace the secrets in ./secrets with your own.
useDefaultSecrets: true

# The default DS baseDN for the user store.  Note the ds image creates several backends that are hard coded and this
# setting will have no impact on those backends. This setting will be removed in the future.
baseDN: "ou=identities"

# The default instance name. This will create a stateful set that can be resolved at
#  $instance-0.$instance. You can also use the service name $instance - which will get (randomly)
# load balanced to an instance (not recommended )
instance: ds

component: ds

image:
  repository: gcr.io/forgerock-io/ds-empty
<<<<<<< HEAD
  tag: 7.0.0-32cd17ccf87a8603a89716509db6156cd9f72d7b
=======
  tag: 7.0.0-91df75a54b1fed391f219827914039a2e990f607
>>>>>>> 89a692ed
  # Switch to IfNotPresent once we have milestone builds
  pullPolicy: Always

# The number of instances in the StatefulSet. Each instance is a combined DS/RS pair.
# You can not change this after installation.
replicas: 1

# Size for DS database storage. Note GKE IOPS scale based on the size of the volume.
storageSize: "10Gi"

# Set storageClass only on clusters that support it (GCP / AWS).
#storageClass: fast


backup:
  # This is an optional parameter that will mount the named PVC volume (most likely an NFS share)
  # on the bak/ directory. If this is not specified, an emptyDir will be mounted instead.
  # The pvc is usually created by the dsadmin/ chart.
  #pvcClaimName: ds-backup

  # This configures the top level directory under bak/
  # The backup folder is set to $clusterName/$instance-$namespace. This
  # forces each instance backup to go to a different folder on the shared PVC drive. Without this
  # you will get collisions on backup / restore.
  # If you have many clusters backing up same shared NFS volume, change the default here. For example,
  # set it to "production"
  clusterName: "default"


# You need to be on JDK 8u131 or higher to enable these options.
# todo: find JDK 11 args
#opendjJavaArgs: "-server -XX:+UnlockExperimentalVMOptions -XX:+UseCGroupMemoryLimitForHeap -XX:+UseCompressedOops -XX:+UseG1GC -XX:MaxGCPauseMillis=100 -XX:MaxRAMFraction=2"

# These defaults work for a small test instance
opendjJavaArgs: "-Xmx512m"

# Resource limits.
# These help for pod placement in a larger cluster to ensure the DS instance gets sufficient resources.
# The default values are artificially low.
# For production, you will want to increase them.
resources:
  requests:
   memory: 512Mi
  limits:
   memory: 768Mi

# DS persistence switch. Setting this to false disables volume claims - all data is stored inside the docker image.
# Used in testing environments without pv providers. When the pod is terminated, the DS data will be deleted!
persistence: true

# Pod Anti Affinity switch. For production this should be set to "hard", otherwise use "soft".
# The hard setting will force ds pods to be spread out over multiple hosts/zones. soft is best effort
# but pods will still be scheduled together if sufficient resources are not available.
podAntiAffinity: "soft"

# This is the exact value for TopologyKey. The other possible value is "failure-domain.beta.kubernetes.io/zone"
# which will ensure that pod is scheduled on nodes in different zones thus allowing for HA across zones.
# Note you want to leave this value as is if you are deploying a single zone cluster and change the values only
# if you have a multi-zone cluster.
topologyKey: "kubernetes.io/hostname"

# Restore parameters.
restore:
  # If true, runs the init containers that restores the directory from a backup folder in the bak/ folder.
  # The backup data must be present in the bak/ folder.
  # Restore will not overwrite existing DS data.
  # A backup folder contains a full backup and a number of incrementals. The most up to date incremental
  # is used to recover.
  enabled: false

# This will make sure the mounted PVCs are writable by the forgerock user with gid 111111.
securityContext:
  runAsUser: 11111
  fsGroup: 11111
  supplementalGroups: [ 0 ]

# if taints enabled, then pod will be deployed on node with tainting type=INSTANCE_NAME (eg type=userstore)
taints:
  enabled: false<|MERGE_RESOLUTION|>--- conflicted
+++ resolved
@@ -22,11 +22,7 @@
 
 image:
   repository: gcr.io/forgerock-io/ds-empty
-<<<<<<< HEAD
-  tag: 7.0.0-32cd17ccf87a8603a89716509db6156cd9f72d7b
-=======
   tag: 7.0.0-91df75a54b1fed391f219827914039a2e990f607
->>>>>>> 89a692ed
   # Switch to IfNotPresent once we have milestone builds
   pullPolicy: Always
 
