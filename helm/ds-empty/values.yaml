# Copyright (c) 2016-2019 ForgeRock AS.


# If useDefaultSecrets is set to true (the default), the secret values in ../secrets will
# be used to create a secret map with the same name as the instance ($instance).
# If you set useDefaultSecrets to false, you must create this secret map yourself before the DS
# instances will be provisioned. This allows you to inject your own secrets rather
# than use the default ones bundled in the chart. An alternate strategy is to fork this chart.
# and replace the secrets in ./secrets with your own.
useDefaultSecrets: true

# The default DS baseDN for the user store.  Note the ds image creates several backends that are hard coded and this
# setting will have no impact on those backends. This setting will be removed in the future.
baseDN: "ou=identities"

# The default instance name. This will create a stateful set that can be resolved at
#  $instance-0.$instance. You can also use the service name $instance - which will get (randomly)
# load balanced to an instance (not recommended )
instance: ds

component: ds

image:
  repository: gcr.io/forgerock-io/ds-empty
<<<<<<< HEAD
  tag: 7.0.0-1bdb774c10f9dabfa4f0028a9e8d209aa2d2ab99
=======
  tag: 7.0.0-3611cd579e40af4eb72594f08fb27b3ad77e4194
>>>>>>> f21e6bb6
  # Switch to IfNotPresent once we have milestone builds
  pullPolicy: Always

# The number of instances in the StatefulSet. Each instance is a combined DS/RS pair.
# You can not change this after installation.
replicas: 1

# Size for DS database storage. Note GKE IOPS scale based on the size of the volume.
storageSize: "10Gi"

# Set storageClass only on clusters that support it (GCP / AWS).
#storageClass: fast


backup:
  # This is an optional parameter that will mount the named PVC volume (most likely an NFS share)
  # on the bak/ directory. If this is not specified, an emptyDir will be mounted instead.
  # The pvc is usually created by the dsadmin/ chart.
  #pvcClaimName: ds-backup

  # This configures the top level directory under bak/
  # The backup folder is set to $clusterName/$instance-$namespace. This
  # forces each instance backup to go to a different folder on the shared PVC drive. Without this
  # you will get collisions on backup / restore.
  # If you have many clusters backing up same shared NFS volume, change the default here. For example,
  # set it to "production"
  clusterName: "default"


# You need to be on JDK 8u131 or higher to enable these options.
# todo: find JDK 11 args
#opendjJavaArgs: "-server -XX:+UnlockExperimentalVMOptions -XX:+UseCGroupMemoryLimitForHeap -XX:+UseCompressedOops -XX:+UseG1GC -XX:MaxGCPauseMillis=100 -XX:MaxRAMFraction=2"

# These defaults work for a small test instance
opendjJavaArgs: "-Xmx512m"

# Resource limits.
# These help for pod placement in a larger cluster to ensure the DS instance gets sufficient resources.
# The default values are artificially low.
# For production, you will want to increase them.
resources:
  requests:
   memory: 512Mi
  limits:
   memory: 768Mi

# DS persistence switch. Setting this to false disables volume claims - all data is stored inside the docker image.
# Used in testing environments without pv providers. When the pod is terminated, the DS data will be deleted!
persistence: true

# Pod Anti Affinity switch. For production this should be set to "hard", otherwise use "soft".
# The hard setting will force ds pods to be spread out over multiple hosts/zones. soft is best effort
# but pods will still be scheduled together if sufficient resources are not available.
podAntiAffinity: "soft"

# This is the exact value for TopologyKey. The other possible value is "failure-domain.beta.kubernetes.io/zone"
# which will ensure that pod is scheduled on nodes in different zones thus allowing for HA across zones.
# Note you want to leave this value as is if you are deploying a single zone cluster and change the values only
# if you have a multi-zone cluster.
topologyKey: "kubernetes.io/hostname"

# Restore parameters.
restore:
  # If true, runs the init containers that restores the directory from a backup folder in the bak/ folder.
  # The backup data must be present in the bak/ folder.
  # Restore will not overwrite existing DS data.
  # A backup folder contains a full backup and a number of incrementals. The most up to date incremental
  # is used to recover.
  enabled: false

# This will make sure the mounted PVCs are writable by the forgerock user with gid 111111.
securityContext:
  runAsUser: 11111
  fsGroup: 11111
  supplementalGroups: [ 0 ]

# if taints enabled, then pod will be deployed on node with tainting type=INSTANCE_NAME (eg type=userstore)
taints:
  enabled: false<|MERGE_RESOLUTION|>--- conflicted
+++ resolved
@@ -22,11 +22,7 @@
 
 image:
   repository: gcr.io/forgerock-io/ds-empty
-<<<<<<< HEAD
-  tag: 7.0.0-1bdb774c10f9dabfa4f0028a9e8d209aa2d2ab99
-=======
   tag: 7.0.0-3611cd579e40af4eb72594f08fb27b3ad77e4194
->>>>>>> f21e6bb6
   # Switch to IfNotPresent once we have milestone builds
   pullPolicy: Always
 
