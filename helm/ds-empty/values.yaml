# Copyright (c) 2016-2019 ForgeRock AS.


# If useDefaultSecrets is set to true (the default), the secret values in ../secrets will
# be used to create a secret map with the same name as the instance ($instance).
# If you set useDefaultSecrets to false, you must create this secret map yourself before the DS
# instances will be provisioned. This allows you to inject your own secrets rather
# than use the default ones bundled in the chart. An alternate strategy is to fork this chart.
# and replace the secrets in ./secrets with your own.
useDefaultSecrets: true

# The default DS baseDN for the user store.  Note the ds image creates several backends that are hard coded and this
# setting will have no impact on those backends. This setting will be removed in the future.
baseDN: "ou=identities"

# The default instance name. This will create a stateful set that can be resolved at
#  $instance-0.$instance. You can also use the service name $instance - which will get (randomly)
# load balanced to an instance (not recommended )
instance: ds

component: ds

image:
  repository: gcr.io/forgerock-io/ds-empty
<<<<<<< HEAD
  tag: 7.0.0-1b0bc2295bb8bc16fe307671dc674f05bd712184
=======
  tag: 7.0.0-c8023812572ea39b1ea02ec1bb22a18d6b076b77
>>>>>>> 08723147
  # Switch to IfNotPresent once we have milestone builds
  pullPolicy: Always

# The number of instances in the StatefulSet. Each instance is a combined DS/RS pair.
# You can not change this after installation.
replicas: 1

# Size for DS database storage. Note GKE IOPS scale based on the size of the volume.
storageSize: "10Gi"

# Set storageClass only on clusters that support it (GCP / AWS).
#storageClass: fast


backup:
  # This is an optional parameter that will mount the named PVC volume (most likely an NFS share)
  # on the bak/ directory. If this is not specified, an emptyDir will be mounted instead.
  # The pvc is usually created by the dsadmin/ chart.
  #pvcClaimName: ds-backup

  # This configures the top level directory under bak/
  # The backup folder is set to $clusterName/$instance-$namespace. This
  # forces each instance backup to go to a different folder on the shared PVC drive. Without this
  # you will get collisions on backup / restore.
  # If you have many clusters backing up same shared NFS volume, change the default here. For example,
  # set it to "production"
  clusterName: "default"


# You need to be on JDK 8u131 or higher to enable these options.
# todo: find JDK 11 args
#opendjJavaArgs: "-server -XX:+UnlockExperimentalVMOptions -XX:+UseCGroupMemoryLimitForHeap -XX:+UseCompressedOops -XX:+UseG1GC -XX:MaxGCPauseMillis=100 -XX:MaxRAMFraction=2"

# These defaults work for a small test instance
opendjJavaArgs: "-Xmx512m"

# Resource limits.
# These help for pod placement in a larger cluster to ensure the DS instance gets sufficient resources.
# The default values are artificially low.
# For production, you will want to increase them.
resources:
  requests:
   memory: 512Mi
  limits:
   memory: 768Mi

# DS persistence switch. Setting this to false disables volume claims - all data is stored inside the docker image.
# Used in testing environments without pv providers. When the pod is terminated, the DS data will be deleted!
persistence: true

# Pod Anti Affinity switch. For production this should be set to "hard", otherwise use "soft".
# The hard setting will force ds pods to be spread out over multiple hosts/zones. soft is best effort
# but pods will still be scheduled together if sufficient resources are not available.
podAntiAffinity: "soft"

# This is the exact value for TopologyKey. The other possible value is "failure-domain.beta.kubernetes.io/zone"
# which will ensure that pod is scheduled on nodes in different zones thus allowing for HA across zones.
# Note you want to leave this value as is if you are deploying a single zone cluster and change the values only
# if you have a multi-zone cluster.
topologyKey: "kubernetes.io/hostname"

# Restore parameters.
restore:
  # If true, runs the init containers that restores the directory from a backup folder in the bak/ folder.
  # The backup data must be present in the bak/ folder.
  # Restore will not overwrite existing DS data.
  # A backup folder contains a full backup and a number of incrementals. The most up to date incremental
  # is used to recover.
  enabled: false

# This will make sure the mounted PVCs are writable by the forgerock user with gid 111111.
securityContext:
  runAsUser: 11111
  fsGroup: 11111
  supplementalGroups: [ 0 ]

# if taints enabled, then pod will be deployed on node with tainting type=INSTANCE_NAME (eg type=userstore)
taints:
  enabled: false<|MERGE_RESOLUTION|>--- conflicted
+++ resolved
@@ -22,11 +22,7 @@
 
 image:
   repository: gcr.io/forgerock-io/ds-empty
-<<<<<<< HEAD
-  tag: 7.0.0-1b0bc2295bb8bc16fe307671dc674f05bd712184
-=======
   tag: 7.0.0-c8023812572ea39b1ea02ec1bb22a18d6b076b77
->>>>>>> 08723147
   # Switch to IfNotPresent once we have milestone builds
   pullPolicy: Always
 
