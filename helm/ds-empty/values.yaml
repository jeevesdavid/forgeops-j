# Copyright (c) 2016-2019 ForgeRock AS.


# If useDefaultSecrets is set to true (the default), the secret values in ../secrets will
# be used to create a secret map with the same name as the instance ($instance).
# If you set useDefaultSecrets to false, you must create this secret map yourself before the DS
# instances will be provisioned. This allows you to inject your own secrets rather
# than use the default ones bundled in the chart. An alternate strategy is to fork this chart.
# and replace the secrets in ./secrets with your own.
useDefaultSecrets: true

# The default DS baseDN for the user store.  Note the ds image creates several backends that are hard coded and this
# setting will have no impact on those backends. This setting will be removed in the future.
baseDN: "ou=identities"

# The default instance name. This will create a stateful set that can be resolved at
#  $instance-0.$instance. You can also use the service name $instance - which will get (randomly)
# load balanced to an instance (not recommended )
instance: ds

component: ds

image:
  repository: gcr.io/forgerock-io/ds-empty
<<<<<<< HEAD
  tag: 7.0.0-94ff565b53d526d14dcd65e0d965e7976d08f024
=======
  tag: 7.0.0-1bdb774c10f9dabfa4f0028a9e8d209aa2d2ab99
>>>>>>> 005aca6a
  # Switch to IfNotPresent once we have milestone builds
  pullPolicy: Always

# The number of instances in the StatefulSet. Each instance is a combined DS/RS pair.
# You can not change this after installation.
replicas: 1

# Size for DS database storage. Note GKE IOPS scale based on the size of the volume.
storageSize: "10Gi"

# Set storageClass only on clusters that support it (GCP / AWS).
#storageClass: fast


backup:
  # This is an optional parameter that will mount the named PVC volume (most likely an NFS share)
  # on the bak/ directory. If this is not specified, an emptyDir will be mounted instead.
  # The pvc is usually created by the dsadmin/ chart.
  #pvcClaimName: ds-backup

  # This configures the top level directory under bak/
  # The backup folder is set to $clusterName/$instance-$namespace. This
  # forces each instance backup to go to a different folder on the shared PVC drive. Without this
  # you will get collisions on backup / restore.
  # If you have many clusters backing up same shared NFS volume, change the default here. For example,
  # set it to "production"
  clusterName: "default"


# You need to be on JDK 8u131 or higher to enable these options.
# todo: find JDK 11 args
#opendjJavaArgs: "-server -XX:+UnlockExperimentalVMOptions -XX:+UseCGroupMemoryLimitForHeap -XX:+UseCompressedOops -XX:+UseG1GC -XX:MaxGCPauseMillis=100 -XX:MaxRAMFraction=2"

# These defaults work for a small test instance
opendjJavaArgs: "-Xmx512m"

# Resource limits.
# These help for pod placement in a larger cluster to ensure the DS instance gets sufficient resources.
# The default values are artificially low.
# For production, you will want to increase them.
resources:
  requests:
   memory: 512Mi
  limits:
   memory: 768Mi

# DS persistence switch. Setting this to false disables volume claims - all data is stored inside the docker image.
# Used in testing environments without pv providers. When the pod is terminated, the DS data will be deleted!
persistence: true

# Pod Anti Affinity switch. For production this should be set to "hard", otherwise use "soft".
# The hard setting will force ds pods to be spread out over multiple hosts/zones. soft is best effort
# but pods will still be scheduled together if sufficient resources are not available.
podAntiAffinity: "soft"

# This is the exact value for TopologyKey. The other possible value is "failure-domain.beta.kubernetes.io/zone"
# which will ensure that pod is scheduled on nodes in different zones thus allowing for HA across zones.
# Note you want to leave this value as is if you are deploying a single zone cluster and change the values only
# if you have a multi-zone cluster.
topologyKey: "kubernetes.io/hostname"

# Restore parameters.
restore:
  # If true, runs the init containers that restores the directory from a backup folder in the bak/ folder.
  # The backup data must be present in the bak/ folder.
  # Restore will not overwrite existing DS data.
  # A backup folder contains a full backup and a number of incrementals. The most up to date incremental
  # is used to recover.
  enabled: false

# This will make sure the mounted PVCs are writable by the forgerock user with gid 111111.
securityContext:
  runAsUser: 11111
  fsGroup: 11111
  supplementalGroups: [ 0 ]

# if taints enabled, then pod will be deployed on node with tainting type=INSTANCE_NAME (eg type=userstore)
taints:
  enabled: false<|MERGE_RESOLUTION|>--- conflicted
+++ resolved
@@ -22,11 +22,7 @@
 
 image:
   repository: gcr.io/forgerock-io/ds-empty
-<<<<<<< HEAD
-  tag: 7.0.0-94ff565b53d526d14dcd65e0d965e7976d08f024
-=======
   tag: 7.0.0-1bdb774c10f9dabfa4f0028a9e8d209aa2d2ab99
->>>>>>> 005aca6a
   # Switch to IfNotPresent once we have milestone builds
   pullPolicy: Always
 
