--- conflicted
+++ resolved
@@ -22,11 +22,7 @@
 
 image:
   repository: gcr.io/forgerock-io/ds-empty
-<<<<<<< HEAD
-  tag: 7.0.0-fc9ac0c308e05ddbd9532e4cf1d8800370084926
-=======
   tag: 7.0.0-512c15d241278e5e62e0a789d8dfb0b2f941d4d3
->>>>>>> ab9cd4e6
   # Switch to IfNotPresent once we have milestone builds
   pullPolicy: Always
 
