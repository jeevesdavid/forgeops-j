# Copyright (c) 2016-2019 ForgeRock AS.


# If useDefaultSecrets is set to true (the default), the secret values in ../secrets will
# be used to create a secret map with the same name as the instance ($instance).
# If you set useDefaultSecrets to false, you must create this secret map yourself before the DS
# instances will be provisioned. This allows you to inject your own secrets rather
# than use the default ones bundled in the chart. An alternate strategy is to fork this chart.
# and replace the secrets in ./secrets with your own.
useDefaultSecrets: true

# The default DS baseDN for the user store.  Note the ds image creates several backends that are hard coded and this
# setting will have no impact on those backends. This setting will be removed in the future.
baseDN: "ou=identities"

# The default instance name. This will create a stateful set that can be resolved at
#  $instance-0.$instance. You can also use the service name $instance - which will get (randomly)
# load balanced to an instance (not recommended )
instance: ds

component: ds

image:
  repository: gcr.io/forgerock-io/ds-empty
<<<<<<< HEAD
  tag: 7.0.0-7ef42d9a34b5b829d10ca251e6a17d6eff93d678
=======
  tag: 7.0.0-3065cd2b9486407cff78439ded9a7f814db02fc9
>>>>>>> 65402a8f
  pullPolicy: IfNotPresent

# The number of instances in the StatefulSet. Each instance is a combined DS/RS pair.
# You can not change this after installation.
replicas: 1

# Size for DS database storage. Note GKE IOPS scale based on the size of the volume.
storageSize: "10Gi"

# Set storageClass only on clusters that support it (GCP / AWS).
#storageClass: fast


backup:
  # This is an optional parameter that will mount the named PVC volume (most likely an NFS share)
  # on the bak/ directory. If this is not specified, an emptyDir will be mounted instead.
  # The pvc is usually created by the dsadmin/ chart.
  #pvcClaimName: ds-backup

  # This configures the top level directory under bak/
  # The backup folder is set to $clusterName/$instance-$namespace. This
  # forces each instance backup to go to a different folder on the shared PVC drive. Without this
  # you will get collisions on backup / restore.
  # If you have many clusters backing up same shared NFS volume, change the default here. For example,
  # set it to "production"
  clusterName: "default"


# You need to be on JDK 8u131 or higher to enable these options.
# todo: find JDK 11 args
#opendjJavaArgs: "-server -XX:+UnlockExperimentalVMOptions -XX:+UseCGroupMemoryLimitForHeap -XX:+UseCompressedOops -XX:+UseG1GC -XX:MaxGCPauseMillis=100 -XX:MaxRAMFraction=2"

# These defaults work for a small test instance
opendjJavaArgs: "-Xmx512m"

# Resource limits.
# These help for pod placement in a larger cluster to ensure the DS instance gets sufficient resources.
# The default values are artificially low.
# For production, you will want to increase them.
resources:
  requests:
   memory: 512Mi
  limits:
   memory: 768Mi

# DS persistence switch. Setting this to false disables volume claims - all data is stored inside the docker image.
# Used in testing environments without pv providers. When the pod is terminated, the DS data will be deleted!
persistence: true

# Pod Anti Affinity switch. For production this should be set to "hard", otherwise use "soft".
# The hard setting will force ds pods to be spread out over multiple hosts/zones. soft is best effort
# but pods will still be scheduled together if sufficient resources are not available.
podAntiAffinity: "soft"

# This is the exact value for TopologyKey. The other possible value is "failure-domain.beta.kubernetes.io/zone"
# which will ensure that pod is scheduled on nodes in different zones thus allowing for HA across zones.
# Note you want to leave this value as is if you are deploying a single zone cluster and change the values only
# if you have a multi-zone cluster.
topologyKey: "kubernetes.io/hostname"

# Restore parameters.
restore:
  # If true, runs the init containers that restores the directory from a backup folder in the bak/ folder.
  # The backup data must be present in the bak/ folder.
  # Restore will not overwrite existing DS data.
  # A backup folder contains a full backup and a number of incrementals. The most up to date incremental
  # is used to recover.
  enabled: false

# This will make sure the mounted PVCs are writable by the forgerock user with gid 111111.
securityContext:
  runAsUser: 11111
  fsGroup: 11111
  supplementalGroups: [ 0 ]

# if taints enabled, then pod will be deployed on node with tainting type=INSTANCE_NAME (eg type=userstore)
taints:
  enabled: false<|MERGE_RESOLUTION|>--- conflicted
+++ resolved
@@ -22,11 +22,7 @@
 
 image:
   repository: gcr.io/forgerock-io/ds-empty
-<<<<<<< HEAD
-  tag: 7.0.0-7ef42d9a34b5b829d10ca251e6a17d6eff93d678
-=======
   tag: 7.0.0-3065cd2b9486407cff78439ded9a7f814db02fc9
->>>>>>> 65402a8f
   pullPolicy: IfNotPresent
 
 # The number of instances in the StatefulSet. Each instance is a combined DS/RS pair.
