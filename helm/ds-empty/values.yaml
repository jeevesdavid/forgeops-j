# Copyright (c) 2016-2019 ForgeRock AS.


# If useDefaultSecrets is set to true (the default), the secret values in ../secrets will
# be used to create a secret map with the same name as the instance ($instance).
# If you set useDefaultSecrets to false, you must create this secret map yourself before the DS
# instances will be provisioned. This allows you to inject your own secrets rather
# than use the default ones bundled in the chart. An alternate strategy is to fork this chart.
# and replace the secrets in ./secrets with your own.
useDefaultSecrets: true

# The default DS baseDN for the user store.  Note the ds image creates several backends that are hard coded and this
# setting will have no impact on those backends. This setting will be removed in the future.
baseDN: "ou=identities"

# The default instance name. This will create a stateful set that can be resolved at
#  $instance-0.$instance. You can also use the service name $instance - which will get (randomly)
# load balanced to an instance (not recommended )
instance: ds

component: ds

image:
  repository: gcr.io/forgerock-io/ds-empty
<<<<<<< HEAD
  tag: 7.0.0-34ba032f063894183622f87a0074d122af9bbb3b
=======
  tag: 7.0.0-bc692008636cf9520635e83b767bf158b5360671
>>>>>>> 7ff0209b
  # Switch to IfNotPresent once we have milestone builds
  pullPolicy: Always

# The number of instances in the StatefulSet. Each instance is a combined DS/RS pair.
# You can not change this after installation.
replicas: 1

# Size for DS database storage. Note GKE IOPS scale based on the size of the volume.
storageSize: "10Gi"

# Set storageClass only on clusters that support it (GCP / AWS).
#storageClass: fast


backup:
  # This is an optional parameter that will mount the named PVC volume (most likely an NFS share)
  # on the bak/ directory. If this is not specified, an emptyDir will be mounted instead.
  # The pvc is usually created by the dsadmin/ chart.
  #pvcClaimName: ds-backup

  # This configures the top level directory under bak/
  # The backup folder is set to $clusterName/$instance-$namespace. This
  # forces each instance backup to go to a different folder on the shared PVC drive. Without this
  # you will get collisions on backup / restore.
  # If you have many clusters backing up same shared NFS volume, change the default here. For example,
  # set it to "production"
  clusterName: "default"


# You need to be on JDK 8u131 or higher to enable these options.
# todo: find JDK 11 args
#opendjJavaArgs: "-server -XX:+UnlockExperimentalVMOptions -XX:+UseCGroupMemoryLimitForHeap -XX:+UseCompressedOops -XX:+UseG1GC -XX:MaxGCPauseMillis=100 -XX:MaxRAMFraction=2"

# These defaults work for a small test instance
opendjJavaArgs: "-Xmx512m"

# Resource limits.
# These help for pod placement in a larger cluster to ensure the DS instance gets sufficient resources.
# The default values are artificially low.
# For production, you will want to increase them.
resources:
  requests:
   memory: 512Mi
  limits:
   memory: 768Mi

# DS persistence switch. Setting this to false disables volume claims - all data is stored inside the docker image.
# Used in testing environments without pv providers. When the pod is terminated, the DS data will be deleted!
persistence: true

# Pod Anti Affinity switch. For production this should be set to "hard", otherwise use "soft".
# The hard setting will force ds pods to be spread out over multiple hosts/zones. soft is best effort
# but pods will still be scheduled together if sufficient resources are not available.
podAntiAffinity: "soft"

# This is the exact value for TopologyKey. The other possible value is "failure-domain.beta.kubernetes.io/zone"
# which will ensure that pod is scheduled on nodes in different zones thus allowing for HA across zones.
# Note you want to leave this value as is if you are deploying a single zone cluster and change the values only
# if you have a multi-zone cluster.
topologyKey: "kubernetes.io/hostname"

# Restore parameters.
restore:
  # If true, runs the init containers that restores the directory from a backup folder in the bak/ folder.
  # The backup data must be present in the bak/ folder.
  # Restore will not overwrite existing DS data.
  # A backup folder contains a full backup and a number of incrementals. The most up to date incremental
  # is used to recover.
  enabled: false

# This will make sure the mounted PVCs are writable by the forgerock user with gid 111111.
securityContext:
  runAsUser: 11111
  fsGroup: 11111
  supplementalGroups: [ 0 ]

# if taints enabled, then pod will be deployed on node with tainting type=INSTANCE_NAME (eg type=userstore)
taints:
  enabled: false<|MERGE_RESOLUTION|>--- conflicted
+++ resolved
@@ -22,11 +22,7 @@
 
 image:
   repository: gcr.io/forgerock-io/ds-empty
-<<<<<<< HEAD
-  tag: 7.0.0-34ba032f063894183622f87a0074d122af9bbb3b
-=======
   tag: 7.0.0-bc692008636cf9520635e83b767bf158b5360671
->>>>>>> 7ff0209b
   # Switch to IfNotPresent once we have milestone builds
   pullPolicy: Always
 
