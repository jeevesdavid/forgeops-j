# Copyright (c) 2016-2019 ForgeRock AS.


# If useDefaultSecrets is set to true (the default), the secret values in ../secrets will
# be used to create a secret map with the same name as the instance ($instance).
# If you set useDefaultSecrets to false, you must create this secret map yourself before the DS
# instances will be provisioned. This allows you to inject your own secrets rather
# than use the default ones bundled in the chart. An alternate strategy is to fork this chart.
# and replace the secrets in ./secrets with your own.
useDefaultSecrets: true

# The default DS baseDN for the user store.  Note the ds image creates several backends that are hard coded and this
# setting will have no impact on those backends. This setting will be removed in the future.
baseDN: "ou=identities"

# The default instance name. This will create a stateful set that can be resolved at
#  $instance-0.$instance. You can also use the service name $instance - which will get (randomly)
# load balanced to an instance (not recommended )
instance: ds

component: ds

image:
  repository: gcr.io/forgerock-io/ds-empty
<<<<<<< HEAD
  tag: 7.0.0-14dce1948e40e77f49e1ec08b97436bb432321b6
=======
  tag: 7.0.0-afff747be66bda50061d3bcd88bb2f8968c819c6
>>>>>>> 6761d540
  # Switch to IfNotPresent once we have milestone builds
  pullPolicy: Always

# The number of instances in the StatefulSet. Each instance is a combined DS/RS pair.
# You can not change this after installation.
replicas: 1

# Size for DS database storage. Note GKE IOPS scale based on the size of the volume.
storageSize: "10Gi"

# Set storageClass only on clusters that support it (GCP / AWS).
#storageClass: fast


backup:
  # This is an optional parameter that will mount the named PVC volume (most likely an NFS share)
  # on the bak/ directory. If this is not specified, an emptyDir will be mounted instead.
  # The pvc is usually created by the dsadmin/ chart.
  #pvcClaimName: ds-backup

  # This configures the top level directory under bak/
  # The backup folder is set to $clusterName/$instance-$namespace. This
  # forces each instance backup to go to a different folder on the shared PVC drive. Without this
  # you will get collisions on backup / restore.
  # If you have many clusters backing up same shared NFS volume, change the default here. For example,
  # set it to "production"
  clusterName: "default"


# You need to be on JDK 8u131 or higher to enable these options.
# todo: find JDK 11 args
#opendjJavaArgs: "-server -XX:+UnlockExperimentalVMOptions -XX:+UseCGroupMemoryLimitForHeap -XX:+UseCompressedOops -XX:+UseG1GC -XX:MaxGCPauseMillis=100 -XX:MaxRAMFraction=2"

# These defaults work for a small test instance
opendjJavaArgs: "-Xmx512m"

# Resource limits.
# These help for pod placement in a larger cluster to ensure the DS instance gets sufficient resources.
# The default values are artificially low.
# For production, you will want to increase them.
resources:
  requests:
   memory: 512Mi
  limits:
   memory: 768Mi

# DS persistence switch. Setting this to false disables volume claims - all data is stored inside the docker image.
# Used in testing environments without pv providers. When the pod is terminated, the DS data will be deleted!
persistence: true

# Pod Anti Affinity switch. For production this should be set to "hard", otherwise use "soft".
# The hard setting will force ds pods to be spread out over multiple hosts/zones. soft is best effort
# but pods will still be scheduled together if sufficient resources are not available.
podAntiAffinity: "soft"

# This is the exact value for TopologyKey. The other possible value is "failure-domain.beta.kubernetes.io/zone"
# which will ensure that pod is scheduled on nodes in different zones thus allowing for HA across zones.
# Note you want to leave this value as is if you are deploying a single zone cluster and change the values only
# if you have a multi-zone cluster.
topologyKey: "kubernetes.io/hostname"

# Restore parameters.
restore:
  # If true, runs the init containers that restores the directory from a backup folder in the bak/ folder.
  # The backup data must be present in the bak/ folder.
  # Restore will not overwrite existing DS data.
  # A backup folder contains a full backup and a number of incrementals. The most up to date incremental
  # is used to recover.
  enabled: false

# This will make sure the mounted PVCs are writable by the forgerock user with gid 111111.
securityContext:
  runAsUser: 11111
  fsGroup: 11111
  supplementalGroups: [ 0 ]

# if taints enabled, then pod will be deployed on node with tainting type=INSTANCE_NAME (eg type=userstore)
taints:
  enabled: false<|MERGE_RESOLUTION|>--- conflicted
+++ resolved
@@ -22,11 +22,7 @@
 
 image:
   repository: gcr.io/forgerock-io/ds-empty
-<<<<<<< HEAD
-  tag: 7.0.0-14dce1948e40e77f49e1ec08b97436bb432321b6
-=======
   tag: 7.0.0-afff747be66bda50061d3bcd88bb2f8968c819c6
->>>>>>> 6761d540
   # Switch to IfNotPresent once we have milestone builds
   pullPolicy: Always
 
