# Copyright (c) 2016-2019 ForgeRock AS.


# If useDefaultSecrets is set to true (the default), the secret values in ../secrets will
# be used to create a secret map with the same name as the instance ($instance).
# If you set useDefaultSecrets to false, you must create this secret map yourself before the DS
# instances will be provisioned. This allows you to inject your own secrets rather
# than use the default ones bundled in the chart. An alternate strategy is to fork this chart.
# and replace the secrets in ./secrets with your own.
useDefaultSecrets: true

# The default DS baseDN for the user store.  Note the ds image creates several backends that are hard coded and this
# setting will have no impact on those backends. This setting will be removed in the future.
baseDN: "ou=identities"

# The default instance name. This will create a stateful set that can be resolved at
#  $instance-0.$instance. You can also use the service name $instance - which will get (randomly)
# load balanced to an instance (not recommended )
instance: ds

component: ds

image:
<<<<<<< HEAD
  repository: gcr.io/forgerock-io/ds-empty
  tag: 7.0.0-3d53887d6118fa1bd0d531e80ab233f3b35733f6
=======
  repository: gcr.io/forgerock-io/ds-empty/pit1
  tag: 7.0.0-b0222b47da54d2a1f79763af965ac1c240e63fb4
>>>>>>> 74531764
  # Switch to IfNotPresent once we have milestone builds
  pullPolicy: Always

# The number of instances in the StatefulSet. Each instance is a combined DS/RS pair.
# You can not change this after installation.
replicas: 1

# Size for DS database storage. Note GKE IOPS scale based on the size of the volume.
storageSize: "10Gi"

# Set storageClass only on clusters that support it (GCP / AWS).
#storageClass: fast


backup:
  # This is an optional parameter that will mount the named PVC volume (most likely an NFS share)
  # on the bak/ directory. If this is not specified, an emptyDir will be mounted instead.
  # The pvc is usually created by the dsadmin/ chart.
  #pvcClaimName: ds-backup

  # This configures the top level directory under bak/
  # The backup folder is set to $clusterName/$instance-$namespace. This
  # forces each instance backup to go to a different folder on the shared PVC drive. Without this
  # you will get collisions on backup / restore.
  # If you have many clusters backing up same shared NFS volume, change the default here. For example,
  # set it to "production"
  clusterName: "default"


# You need to be on JDK 8u131 or higher to enable these options.
# todo: find JDK 11 args
#opendjJavaArgs: "-server -XX:+UnlockExperimentalVMOptions -XX:+UseCGroupMemoryLimitForHeap -XX:+UseCompressedOops -XX:+UseG1GC -XX:MaxGCPauseMillis=100 -XX:MaxRAMFraction=2"

# These defaults work for a small test instance
opendjJavaArgs: "-Xmx512m"

# Resource limits.
# These help for pod placement in a larger cluster to ensure the DS instance gets sufficient resources.
# The default values are artificially low.
# For production, you will want to increase them.
resources:
  requests:
   memory: 512Mi
  limits:
   memory: 768Mi

# DS persistence switch. Setting this to false disables volume claims - all data is stored inside the docker image.
# Used in testing environments without pv providers. When the pod is terminated, the DS data will be deleted!
persistence: true

# Pod Anti Affinity switch. For production this should be set to "hard", otherwise use "soft".
# The hard setting will force ds pods to be spread out over multiple hosts/zones. soft is best effort
# but pods will still be scheduled together if sufficient resources are not available.
podAntiAffinity: "soft"

# This is the exact value for TopologyKey. The other possible value is "failure-domain.beta.kubernetes.io/zone"
# which will ensure that pod is scheduled on nodes in different zones thus allowing for HA across zones.
# Note you want to leave this value as is if you are deploying a single zone cluster and change the values only
# if you have a multi-zone cluster.
topologyKey: "kubernetes.io/hostname"

# Restore parameters.
restore:
  # If true, runs the init containers that restores the directory from a backup folder in the bak/ folder.
  # The backup data must be present in the bak/ folder.
  # Restore will not overwrite existing DS data.
  # A backup folder contains a full backup and a number of incrementals. The most up to date incremental
  # is used to recover.
  enabled: false

# This will make sure the mounted PVCs are writable by the forgerock user with gid 111111.
securityContext:
  runAsUser: 11111
  fsGroup: 11111
  supplementalGroups: [ 0 ]

# if taints enabled, then pod will be deployed on node with tainting type=INSTANCE_NAME (eg type=userstore)
taints:
  enabled: false<|MERGE_RESOLUTION|>--- conflicted
+++ resolved
@@ -21,13 +21,8 @@
 component: ds
 
 image:
-<<<<<<< HEAD
-  repository: gcr.io/forgerock-io/ds-empty
-  tag: 7.0.0-3d53887d6118fa1bd0d531e80ab233f3b35733f6
-=======
   repository: gcr.io/forgerock-io/ds-empty/pit1
   tag: 7.0.0-b0222b47da54d2a1f79763af965ac1c240e63fb4
->>>>>>> 74531764
   # Switch to IfNotPresent once we have milestone builds
   pullPolicy: Always
 
