--- conflicted
+++ resolved
@@ -22,11 +22,7 @@
 
 image:
   repository: gcr.io/forgerock-io/ds-empty
-<<<<<<< HEAD
-  tag: 7.0.0-2c427830c5d113f844a31667fd1afa2c5296a950
-=======
   tag: 7.0.0-038e4f769278e4cb98ec8edfca16b1154e869d32
->>>>>>> a9f084c2
   pullPolicy: IfNotPresent
 
 # The number of instances in the StatefulSet. Each instance is a combined DS/RS pair.
