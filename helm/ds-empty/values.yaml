# Copyright (c) 2016-2019 ForgeRock AS.


# If useDefaultSecrets is set to true (the default), the secret values in ../secrets will
# be used to create a secret map with the same name as the instance ($instance).
# If you set useDefaultSecrets to false, you must create this secret map yourself before the DS
# instances will be provisioned. This allows you to inject your own secrets rather
# than use the default ones bundled in the chart. An alternate strategy is to fork this chart.
# and replace the secrets in ./secrets with your own.
useDefaultSecrets: true

# The default DS baseDN for the user store.  Note the ds image creates several backends that are hard coded and this
# setting will have no impact on those backends. This setting will be removed in the future.
baseDN: "ou=identities"

# The default instance name. This will create a stateful set that can be resolved at
#  $instance-0.$instance. You can also use the service name $instance - which will get (randomly)
# load balanced to an instance (not recommended )
instance: ds

component: ds

image:
  repository: gcr.io/forgerock-io/ds-empty
<<<<<<< HEAD
  tag: 7.0.0-f7a0346ae15eae49a154d5cf7f2ed0ed31f551c6
=======
  tag: 7.0.0-4ec9c91cacb5a2f1d7b17933948e6fe175dc030a
>>>>>>> 915ec6fe
  # Switch to IfNotPresent once we have milestone builds
  pullPolicy: Always

# The number of instances in the StatefulSet. Each instance is a combined DS/RS pair.
# You can not change this after installation.
replicas: 1

# Size for DS database storage. Note GKE IOPS scale based on the size of the volume.
storageSize: "10Gi"

# Set storageClass only on clusters that support it (GCP / AWS).
#storageClass: fast


backup:
  # This is an optional parameter that will mount the named PVC volume (most likely an NFS share)
  # on the bak/ directory. If this is not specified, an emptyDir will be mounted instead.
  # The pvc is usually created by the dsadmin/ chart.
  #pvcClaimName: ds-backup

  # This configures the top level directory under bak/
  # The backup folder is set to $clusterName/$instance-$namespace. This
  # forces each instance backup to go to a different folder on the shared PVC drive. Without this
  # you will get collisions on backup / restore.
  # If you have many clusters backing up same shared NFS volume, change the default here. For example,
  # set it to "production"
  clusterName: "default"


# You need to be on JDK 8u131 or higher to enable these options.
# todo: find JDK 11 args
#opendjJavaArgs: "-server -XX:+UnlockExperimentalVMOptions -XX:+UseCGroupMemoryLimitForHeap -XX:+UseCompressedOops -XX:+UseG1GC -XX:MaxGCPauseMillis=100 -XX:MaxRAMFraction=2"

# These defaults work for a small test instance
opendjJavaArgs: "-Xmx512m"

# Resource limits.
# These help for pod placement in a larger cluster to ensure the DS instance gets sufficient resources.
# The default values are artificially low.
# For production, you will want to increase them.
resources:
  requests:
   memory: 512Mi
  limits:
   memory: 768Mi

# DS persistence switch. Setting this to false disables volume claims - all data is stored inside the docker image.
# Used in testing environments without pv providers. When the pod is terminated, the DS data will be deleted!
persistence: true

# Pod Anti Affinity switch. For production this should be set to "hard", otherwise use "soft".
# The hard setting will force ds pods to be spread out over multiple hosts/zones. soft is best effort
# but pods will still be scheduled together if sufficient resources are not available.
podAntiAffinity: "soft"

# This is the exact value for TopologyKey. The other possible value is "failure-domain.beta.kubernetes.io/zone"
# which will ensure that pod is scheduled on nodes in different zones thus allowing for HA across zones.
# Note you want to leave this value as is if you are deploying a single zone cluster and change the values only
# if you have a multi-zone cluster.
topologyKey: "kubernetes.io/hostname"

# Restore parameters.
restore:
  # If true, runs the init containers that restores the directory from a backup folder in the bak/ folder.
  # The backup data must be present in the bak/ folder.
  # Restore will not overwrite existing DS data.
  # A backup folder contains a full backup and a number of incrementals. The most up to date incremental
  # is used to recover.
  enabled: false

# This will make sure the mounted PVCs are writable by the forgerock user with gid 111111.
securityContext:
  runAsUser: 11111
  fsGroup: 11111
  supplementalGroups: [ 0 ]

# if taints enabled, then pod will be deployed on node with tainting type=INSTANCE_NAME (eg type=userstore)
taints:
  enabled: false<|MERGE_RESOLUTION|>--- conflicted
+++ resolved
@@ -22,11 +22,7 @@
 
 image:
   repository: gcr.io/forgerock-io/ds-empty
-<<<<<<< HEAD
-  tag: 7.0.0-f7a0346ae15eae49a154d5cf7f2ed0ed31f551c6
-=======
   tag: 7.0.0-4ec9c91cacb5a2f1d7b17933948e6fe175dc030a
->>>>>>> 915ec6fe
   # Switch to IfNotPresent once we have milestone builds
   pullPolicy: Always
 
