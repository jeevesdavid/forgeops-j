--- conflicted
+++ resolved
@@ -22,11 +22,7 @@
 
 image:
   repository: gcr.io/forgerock-io/ds-empty
-<<<<<<< HEAD
-  tag: 7.0.0-3065cd2b9486407cff78439ded9a7f814db02fc9
-=======
   tag: 7.0.0-9c922d2256a731bbbf96a38dc9ba217e8eb53423
->>>>>>> b5c148ba
   pullPolicy: IfNotPresent
 
 # The number of instances in the StatefulSet. Each instance is a combined DS/RS pair.
