--- conflicted
+++ resolved
@@ -22,11 +22,7 @@
 
 image:
   repository: gcr.io/forgerock-io/ds-empty
-<<<<<<< HEAD
-  tag: 7.0.0-5598f516dbf949e3996b4f5cbcae29ab2f70f041
-=======
   tag: 7.0.0-664ceb590c3edd324f111e9d2e2356d74c4e5230
->>>>>>> e86bcb53
   # Switch to IfNotPresent once we have milestone builds
   pullPolicy: Always
 
