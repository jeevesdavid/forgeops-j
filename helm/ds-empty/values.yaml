--- conflicted
+++ resolved
@@ -22,11 +22,7 @@
 
 image:
   repository: gcr.io/forgerock-io/ds-empty
-<<<<<<< HEAD
-  tag: 7.0.0-56c28885e7c0cc242b5f552f812100b968c533fe
-=======
   tag: 7.0.0-9636e4826c61876d2825dffb85e2e92d4286ff46
->>>>>>> d93c2e76
   # Switch to IfNotPresent once we have milestone builds
   pullPolicy: Always
 
