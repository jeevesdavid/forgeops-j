# Copyright (c) 2016-2019 ForgeRock AS.


# If useDefaultSecrets is set to true (the default), the secret values in ../secrets will
# be used to create a secret map with the same name as the instance ($instance).
# If you set useDefaultSecrets to false, you must create this secret map yourself before the DS
# instances will be provisioned. This allows you to inject your own secrets rather
# than use the default ones bundled in the chart. An alternate strategy is to fork this chart.
# and replace the secrets in ./secrets with your own.
useDefaultSecrets: true

# The default DS baseDN for the user store.  Note the ds image creates several backends that are hard coded and this
# setting will have no impact on those backends. This setting will be removed in the future.
baseDN: "ou=identities"

# The default instance name. This will create a stateful set that can be resolved at
#  $instance-0.$instance. You can also use the service name $instance - which will get (randomly)
# load balanced to an instance (not recommended )
instance: ds

component: ds

image:
  repository: gcr.io/forgerock-io/ds-empty
<<<<<<< HEAD
  tag: 7.0.0-5c94c12b1fffb15228ccf2fac2c670d5f504fe4c
=======
  tag: 7.0.0-f1b889a7fb46e1aaa4416c642a93369b238f7646
>>>>>>> b63c0db6
  # Switch to IfNotPresent once we have milestone builds
  pullPolicy: Always

# The number of instances in the StatefulSet. Each instance is a combined DS/RS pair.
# You can not change this after installation.
replicas: 1

# Size for DS database storage. Note GKE IOPS scale based on the size of the volume.
storageSize: "10Gi"

# Set storageClass only on clusters that support it (GCP / AWS).
#storageClass: fast


backup:
  # This is an optional parameter that will mount the named PVC volume (most likely an NFS share)
  # on the bak/ directory. If this is not specified, an emptyDir will be mounted instead.
  # The pvc is usually created by the dsadmin/ chart.
  #pvcClaimName: ds-backup

  # This configures the top level directory under bak/
  # The backup folder is set to $clusterName/$instance-$namespace. This
  # forces each instance backup to go to a different folder on the shared PVC drive. Without this
  # you will get collisions on backup / restore.
  # If you have many clusters backing up same shared NFS volume, change the default here. For example,
  # set it to "production"
  clusterName: "default"


# You need to be on JDK 8u131 or higher to enable these options.
# todo: find JDK 11 args
#opendjJavaArgs: "-server -XX:+UnlockExperimentalVMOptions -XX:+UseCGroupMemoryLimitForHeap -XX:+UseCompressedOops -XX:+UseG1GC -XX:MaxGCPauseMillis=100 -XX:MaxRAMFraction=2"

# These defaults work for a small test instance
opendjJavaArgs: "-Xmx512m"

# Resource limits.
# These help for pod placement in a larger cluster to ensure the DS instance gets sufficient resources.
# The default values are artificially low.
# For production, you will want to increase them.
resources:
  requests:
   memory: 512Mi
  limits:
   memory: 768Mi

# DS persistence switch. Setting this to false disables volume claims - all data is stored inside the docker image.
# Used in testing environments without pv providers. When the pod is terminated, the DS data will be deleted!
persistence: true

# Pod Anti Affinity switch. For production this should be set to "hard", otherwise use "soft".
# The hard setting will force ds pods to be spread out over multiple hosts/zones. soft is best effort
# but pods will still be scheduled together if sufficient resources are not available.
podAntiAffinity: "soft"

# This is the exact value for TopologyKey. The other possible value is "failure-domain.beta.kubernetes.io/zone"
# which will ensure that pod is scheduled on nodes in different zones thus allowing for HA across zones.
# Note you want to leave this value as is if you are deploying a single zone cluster and change the values only
# if you have a multi-zone cluster.
topologyKey: "kubernetes.io/hostname"

# Restore parameters.
restore:
  # If true, runs the init containers that restores the directory from a backup folder in the bak/ folder.
  # The backup data must be present in the bak/ folder.
  # Restore will not overwrite existing DS data.
  # A backup folder contains a full backup and a number of incrementals. The most up to date incremental
  # is used to recover.
  enabled: false

# This will make sure the mounted PVCs are writable by the forgerock user with gid 111111.
securityContext:
  runAsUser: 11111
  fsGroup: 11111
  supplementalGroups: [ 0 ]

# if taints enabled, then pod will be deployed on node with tainting type=INSTANCE_NAME (eg type=userstore)
taints:
  enabled: false<|MERGE_RESOLUTION|>--- conflicted
+++ resolved
@@ -22,11 +22,7 @@
 
 image:
   repository: gcr.io/forgerock-io/ds-empty
-<<<<<<< HEAD
-  tag: 7.0.0-5c94c12b1fffb15228ccf2fac2c670d5f504fe4c
-=======
   tag: 7.0.0-f1b889a7fb46e1aaa4416c642a93369b238f7646
->>>>>>> b63c0db6
   # Switch to IfNotPresent once we have milestone builds
   pullPolicy: Always
 
