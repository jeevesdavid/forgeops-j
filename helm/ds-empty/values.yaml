# Copyright (c) 2016-2019 ForgeRock AS.


# If useDefaultSecrets is set to true (the default), the secret values in ../secrets will
# be used to create a secret map with the same name as the instance ($instance).
# If you set useDefaultSecrets to false, you must create this secret map yourself before the DS
# instances will be provisioned. This allows you to inject your own secrets rather
# than use the default ones bundled in the chart. An alternate strategy is to fork this chart.
# and replace the secrets in ./secrets with your own.
useDefaultSecrets: true

# The default DS baseDN for the user store.  Note the ds image creates several backends that are hard coded and this
# setting will have no impact on those backends. This setting will be removed in the future.
baseDN: "ou=identities"

# The default instance name. This will create a stateful set that can be resolved at
#  $instance-0.$instance. You can also use the service name $instance - which will get (randomly)
# load balanced to an instance (not recommended )
instance: ds

component: ds

image:
  repository: gcr.io/forgerock-io/ds-empty
<<<<<<< HEAD
  tag: 7.0.0-790620fbfc56c3bdfe613d24ebebb1f3a0919523
=======
  tag: 7.0.0-a109646e9139fb5011766a848a5f4c020b8281fc
>>>>>>> c67d0949
  # Switch to IfNotPresent once we have milestone builds
  pullPolicy: Always

# The number of instances in the StatefulSet. Each instance is a combined DS/RS pair.
# You can not change this after installation.
replicas: 1

# Size for DS database storage. Note GKE IOPS scale based on the size of the volume.
storageSize: "10Gi"

# Set storageClass only on clusters that support it (GCP / AWS).
#storageClass: fast


backup:
  # This is an optional parameter that will mount the named PVC volume (most likely an NFS share)
  # on the bak/ directory. If this is not specified, an emptyDir will be mounted instead.
  # The pvc is usually created by the dsadmin/ chart.
  #pvcClaimName: ds-backup

  # This configures the top level directory under bak/
  # The backup folder is set to $clusterName/$instance-$namespace. This
  # forces each instance backup to go to a different folder on the shared PVC drive. Without this
  # you will get collisions on backup / restore.
  # If you have many clusters backing up same shared NFS volume, change the default here. For example,
  # set it to "production"
  clusterName: "default"


# You need to be on JDK 8u131 or higher to enable these options.
# todo: find JDK 11 args
#opendjJavaArgs: "-server -XX:+UnlockExperimentalVMOptions -XX:+UseCGroupMemoryLimitForHeap -XX:+UseCompressedOops -XX:+UseG1GC -XX:MaxGCPauseMillis=100 -XX:MaxRAMFraction=2"

# These defaults work for a small test instance
opendjJavaArgs: "-Xmx512m"

# Resource limits.
# These help for pod placement in a larger cluster to ensure the DS instance gets sufficient resources.
# The default values are artificially low.
# For production, you will want to increase them.
resources:
  requests:
   memory: 512Mi
  limits:
   memory: 768Mi

# DS persistence switch. Setting this to false disables volume claims - all data is stored inside the docker image.
# Used in testing environments without pv providers. When the pod is terminated, the DS data will be deleted!
persistence: true

# Pod Anti Affinity switch. For production this should be set to "hard", otherwise use "soft".
# The hard setting will force ds pods to be spread out over multiple hosts/zones. soft is best effort
# but pods will still be scheduled together if sufficient resources are not available.
podAntiAffinity: "soft"

# This is the exact value for TopologyKey. The other possible value is "failure-domain.beta.kubernetes.io/zone"
# which will ensure that pod is scheduled on nodes in different zones thus allowing for HA across zones.
# Note you want to leave this value as is if you are deploying a single zone cluster and change the values only
# if you have a multi-zone cluster.
topologyKey: "kubernetes.io/hostname"

# Restore parameters.
restore:
  # If true, runs the init containers that restores the directory from a backup folder in the bak/ folder.
  # The backup data must be present in the bak/ folder.
  # Restore will not overwrite existing DS data.
  # A backup folder contains a full backup and a number of incrementals. The most up to date incremental
  # is used to recover.
  enabled: false

# This will make sure the mounted PVCs are writable by the forgerock user with gid 111111.
securityContext:
  runAsUser: 11111
  fsGroup: 11111
  supplementalGroups: [ 0 ]

# if taints enabled, then pod will be deployed on node with tainting type=INSTANCE_NAME (eg type=userstore)
taints:
  enabled: false<|MERGE_RESOLUTION|>--- conflicted
+++ resolved
@@ -22,11 +22,7 @@
 
 image:
   repository: gcr.io/forgerock-io/ds-empty
-<<<<<<< HEAD
-  tag: 7.0.0-790620fbfc56c3bdfe613d24ebebb1f3a0919523
-=======
   tag: 7.0.0-a109646e9139fb5011766a848a5f4c020b8281fc
->>>>>>> c67d0949
   # Switch to IfNotPresent once we have milestone builds
   pullPolicy: Always
 
