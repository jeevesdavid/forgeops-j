--- conflicted
+++ resolved
@@ -22,11 +22,7 @@
 
 image:
   repository: gcr.io/forgerock-io/ds-empty
-<<<<<<< HEAD
-  tag: 7.0.0-a6078d84e568f285f6d42513e04a4248e19ef77f
-=======
   tag: 7.0.0-9a4f92b35610ad3925abe947dd237466bfafd4bb
->>>>>>> 9ab933d3
   # Switch to IfNotPresent once we have milestone builds
   pullPolicy: Always
 
