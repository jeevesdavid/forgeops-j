# Copyright (c) 2016-2019 ForgeRock AS.


# If useDefaultSecrets is set to true (the default), the secret values in ../secrets will
# be used to create a secret map with the same name as the instance ($instance).
# If you set useDefaultSecrets to false, you must create this secret map yourself before the DS
# instances will be provisioned. This allows you to inject your own secrets rather
# than use the default ones bundled in the chart. An alternate strategy is to fork this chart.
# and replace the secrets in ./secrets with your own.
useDefaultSecrets: true

# The default DS baseDN for the user store.  Note the ds image creates several backends that are hard coded and this
# setting will have no impact on those backends. This setting will be removed in the future.
baseDN: "ou=identities"

# The default instance name. This will create a stateful set that can be resolved at
#  $instance-0.$instance. You can also use the service name $instance - which will get (randomly)
# load balanced to an instance (not recommended )
instance: ds

component: ds

image:
  repository: gcr.io/forgerock-io/ds-empty
<<<<<<< HEAD
  tag: 7.0.0-5b1b0373e22848c4d70c059cb26175f83892b1c8
=======
  tag: 7.0.0-527044f9490d5b7e2a865d9c730c362aa8cf3910
>>>>>>> c8283130
  # Switch to IfNotPresent once we have milestone builds
  pullPolicy: Always

# The number of instances in the StatefulSet. Each instance is a combined DS/RS pair.
# You can not change this after installation.
replicas: 1

# Size for DS database storage. Note GKE IOPS scale based on the size of the volume.
storageSize: "10Gi"

# Set storageClass only on clusters that support it (GCP / AWS).
#storageClass: fast


backup:
  # This is an optional parameter that will mount the named PVC volume (most likely an NFS share)
  # on the bak/ directory. If this is not specified, an emptyDir will be mounted instead.
  # The pvc is usually created by the dsadmin/ chart.
  #pvcClaimName: ds-backup

  # This configures the top level directory under bak/
  # The backup folder is set to $clusterName/$instance-$namespace. This
  # forces each instance backup to go to a different folder on the shared PVC drive. Without this
  # you will get collisions on backup / restore.
  # If you have many clusters backing up same shared NFS volume, change the default here. For example,
  # set it to "production"
  clusterName: "default"


# You need to be on JDK 8u131 or higher to enable these options.
# todo: find JDK 11 args
#opendjJavaArgs: "-server -XX:+UnlockExperimentalVMOptions -XX:+UseCGroupMemoryLimitForHeap -XX:+UseCompressedOops -XX:+UseG1GC -XX:MaxGCPauseMillis=100 -XX:MaxRAMFraction=2"

# These defaults work for a small test instance
opendjJavaArgs: "-Xmx512m"

# Resource limits.
# These help for pod placement in a larger cluster to ensure the DS instance gets sufficient resources.
# The default values are artificially low.
# For production, you will want to increase them.
resources:
  requests:
   memory: 512Mi
  limits:
   memory: 768Mi

# DS persistence switch. Setting this to false disables volume claims - all data is stored inside the docker image.
# Used in testing environments without pv providers. When the pod is terminated, the DS data will be deleted!
persistence: true

# Pod Anti Affinity switch. For production this should be set to "hard", otherwise use "soft".
# The hard setting will force ds pods to be spread out over multiple hosts/zones. soft is best effort
# but pods will still be scheduled together if sufficient resources are not available.
podAntiAffinity: "soft"

# This is the exact value for TopologyKey. The other possible value is "failure-domain.beta.kubernetes.io/zone"
# which will ensure that pod is scheduled on nodes in different zones thus allowing for HA across zones.
# Note you want to leave this value as is if you are deploying a single zone cluster and change the values only
# if you have a multi-zone cluster.
topologyKey: "kubernetes.io/hostname"

# Restore parameters.
restore:
  # If true, runs the init containers that restores the directory from a backup folder in the bak/ folder.
  # The backup data must be present in the bak/ folder.
  # Restore will not overwrite existing DS data.
  # A backup folder contains a full backup and a number of incrementals. The most up to date incremental
  # is used to recover.
  enabled: false

# This will make sure the mounted PVCs are writable by the forgerock user with gid 111111.
securityContext:
  runAsUser: 11111
  fsGroup: 11111
  supplementalGroups: [ 0 ]

# if taints enabled, then pod will be deployed on node with tainting type=INSTANCE_NAME (eg type=userstore)
taints:
  enabled: false<|MERGE_RESOLUTION|>--- conflicted
+++ resolved
@@ -22,11 +22,7 @@
 
 image:
   repository: gcr.io/forgerock-io/ds-empty
-<<<<<<< HEAD
-  tag: 7.0.0-5b1b0373e22848c4d70c059cb26175f83892b1c8
-=======
   tag: 7.0.0-527044f9490d5b7e2a865d9c730c362aa8cf3910
->>>>>>> c8283130
   # Switch to IfNotPresent once we have milestone builds
   pullPolicy: Always
 
