# Copyright (c) 2016-2019 ForgeRock AS.


# If useDefaultSecrets is set to true (the default), the secret values in ../secrets will
# be used to create a secret map with the same name as the instance ($instance).
# If you set useDefaultSecrets to false, you must create this secret map yourself before the DS
# instances will be provisioned. This allows you to inject your own secrets rather
# than use the default ones bundled in the chart. An alternate strategy is to fork this chart.
# and replace the secrets in ./secrets with your own.
useDefaultSecrets: true

# The default DS baseDN for the user store.  Note the ds image creates several backends that are hard coded and this
# setting will have no impact on those backends. This setting will be removed in the future.
baseDN: "ou=identities"

# The default instance name. This will create a stateful set that can be resolved at
#  $instance-0.$instance. You can also use the service name $instance - which will get (randomly)
# load balanced to an instance (not recommended )
instance: ds

component: ds

image:
  repository: gcr.io/forgerock-io/ds-empty
<<<<<<< HEAD
  tag: 7.0.0-9636e4826c61876d2825dffb85e2e92d4286ff46
=======
  tag: 7.0.0-94ff565b53d526d14dcd65e0d965e7976d08f024
>>>>>>> a0185e86
  # Switch to IfNotPresent once we have milestone builds
  pullPolicy: Always

# The number of instances in the StatefulSet. Each instance is a combined DS/RS pair.
# You can not change this after installation.
replicas: 1

# Size for DS database storage. Note GKE IOPS scale based on the size of the volume.
storageSize: "10Gi"

# Set storageClass only on clusters that support it (GCP / AWS).
#storageClass: fast


backup:
  # This is an optional parameter that will mount the named PVC volume (most likely an NFS share)
  # on the bak/ directory. If this is not specified, an emptyDir will be mounted instead.
  # The pvc is usually created by the dsadmin/ chart.
  #pvcClaimName: ds-backup

  # This configures the top level directory under bak/
  # The backup folder is set to $clusterName/$instance-$namespace. This
  # forces each instance backup to go to a different folder on the shared PVC drive. Without this
  # you will get collisions on backup / restore.
  # If you have many clusters backing up same shared NFS volume, change the default here. For example,
  # set it to "production"
  clusterName: "default"


# You need to be on JDK 8u131 or higher to enable these options.
# todo: find JDK 11 args
#opendjJavaArgs: "-server -XX:+UnlockExperimentalVMOptions -XX:+UseCGroupMemoryLimitForHeap -XX:+UseCompressedOops -XX:+UseG1GC -XX:MaxGCPauseMillis=100 -XX:MaxRAMFraction=2"

# These defaults work for a small test instance
opendjJavaArgs: "-Xmx512m"

# Resource limits.
# These help for pod placement in a larger cluster to ensure the DS instance gets sufficient resources.
# The default values are artificially low.
# For production, you will want to increase them.
resources:
  requests:
   memory: 512Mi
  limits:
   memory: 768Mi

# DS persistence switch. Setting this to false disables volume claims - all data is stored inside the docker image.
# Used in testing environments without pv providers. When the pod is terminated, the DS data will be deleted!
persistence: true

# Pod Anti Affinity switch. For production this should be set to "hard", otherwise use "soft".
# The hard setting will force ds pods to be spread out over multiple hosts/zones. soft is best effort
# but pods will still be scheduled together if sufficient resources are not available.
podAntiAffinity: "soft"

# This is the exact value for TopologyKey. The other possible value is "failure-domain.beta.kubernetes.io/zone"
# which will ensure that pod is scheduled on nodes in different zones thus allowing for HA across zones.
# Note you want to leave this value as is if you are deploying a single zone cluster and change the values only
# if you have a multi-zone cluster.
topologyKey: "kubernetes.io/hostname"

# Restore parameters.
restore:
  # If true, runs the init containers that restores the directory from a backup folder in the bak/ folder.
  # The backup data must be present in the bak/ folder.
  # Restore will not overwrite existing DS data.
  # A backup folder contains a full backup and a number of incrementals. The most up to date incremental
  # is used to recover.
  enabled: false

# This will make sure the mounted PVCs are writable by the forgerock user with gid 111111.
securityContext:
  runAsUser: 11111
  fsGroup: 11111
  supplementalGroups: [ 0 ]

# if taints enabled, then pod will be deployed on node with tainting type=INSTANCE_NAME (eg type=userstore)
taints:
  enabled: false<|MERGE_RESOLUTION|>--- conflicted
+++ resolved
@@ -22,11 +22,7 @@
 
 image:
   repository: gcr.io/forgerock-io/ds-empty
-<<<<<<< HEAD
-  tag: 7.0.0-9636e4826c61876d2825dffb85e2e92d4286ff46
-=======
   tag: 7.0.0-94ff565b53d526d14dcd65e0d965e7976d08f024
->>>>>>> a0185e86
   # Switch to IfNotPresent once we have milestone builds
   pullPolicy: Always
 
