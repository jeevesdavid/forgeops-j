--- conflicted
+++ resolved
@@ -34,11 +34,7 @@
 
 image:
   repository: gcr.io/forgerock-io/idm
-<<<<<<< HEAD
-  tag: 7.0.0-87895f2da9140325f45c833cb22175034206ef43
-=======
   tag: 7.0.0-55394c26dfa6a2bf9770edeacc063cf2422cf927
->>>>>>> 90f9db22
   pullPolicy: IfNotPresent
   # For development use Always
   # pullPolicy: Always
