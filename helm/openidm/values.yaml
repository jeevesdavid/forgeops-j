# Default values for openidm.
# This is a YAML-formatted file.
# Declare variables to be passed into your templates.

replicaCount: 1

# Top level domain. Used to create the ingress
domain: example.com
subdomain: iam

# Configuration parameters. Common to all charts that require configuration from a
# source. Currently the only source is a git repo.
config:
  # Name of the configMap that holds the configuration repository URL and of
  # the secret required to access it.
  name: frconfig
  # Path to our project
  # path: /git/config/samples/idm/idm-am-ds-integration
  path: /git/config/7.0/default/idm/sync-with-ldap-bidirectional
  #
  # strategy defines how products get their configuration .
  # Using the git strategy, each helm chart pulls the configuration from git using an init container.
  strategy: git
  # If immutable is true, IDM  will not persist any configuration changes made in the admin UI (or via admin REST calls)
  # back out to the file system. If you are developing and want to IDM to write configuration changes back out
  # so they can saved and committed to git, set this to false.
  immutable: true

secret:
  name: openidm-secrets-env

# Used to form the FQDN  - see _helpers.tpl
component: openidm

image:
  repository: gcr.io/forgerock-io/idm
<<<<<<< HEAD
  tag: 7.0.0-c131c533a265d3b0cc5d3038f74995804333dff2
=======
  tag: 7.0.0-25e070cabb7a5977076e316f8bae31387aeef8b9
>>>>>>> a96b8681
  # Switch to IfNotPresent once we have milestone builds
  pullPolicy: Always

gitImage:
  repository: gcr.io/forgerock-io/git
  tag: 6.5.1
  pullPolicy: Always

# override Java JVM options.
# For JDK 11 add -XX:+IgnoreUnrecognizedVMOptions --add-opens=java.base/jdk.internal.loader=ALL-UNNAMED
javaOpts: "-Xmx1024m -server -XX:+UseG1GC"

# Specific values
openidm:
  repo:
    # DS external repo
    # host: userstore-0.userstore
    # port: 1389
    # user: "uid=admin"
    # password: password
    # postgres values
     host: postgresql
     port: 5432
     user: openidm
     password: openidm
     schema: openidm
     databaseName: openidm
  # Optional client secret for AM/IDM integration:
  idpconfig:
    clientsecret: password
  prometheus:
    username: prometheus
    password: prometheus

# Optional - if there is a DS userstore configured for synchornization or explict mapping when DS is used as repo
userstore:
  host: userstore-0.userstore
  password: password
  port: 1389
  basecontext: "ou=identities"

service:
  name: openidm
  # default to ClusterIP
  #type: NodePort
  externalPort: 80
  internalPort: 8080

resources:
  limits:
    cpu: 1000m
    memory: 1200Mi
  requests:
    cpu: 300m
    memory: 1024Mi

# Default log level. See templates/configmap/logging.properties. For example, you can use FINE here to
# see fine grained logging output using kubectl logs.
logLevel: INFO

ingress:
  class: nginx
  enabled: true
  annotations:
    # Nginx specific annotations
    kubernetes.io/ingress.class: nginx
    nginx.ingress.kubernetes.io/affinity: "cookie"
    nginx.ingress.kubernetes.io/session-cookie-name: "route"
    nginx.ingress.kubernetes.io/session-cookie-hash: "sha1"
    nginx.ingress.kubernetes.io/ssl-redirect: "true"
    nginx.ingress.kubernetes.io/body-size: "64m"
    nginx.ingress.kubernetes.io/send-timeout: "600"
    nginx.ingress.kubernetes.io/proxy-body-size: "64m"
    nginx.ingress.kubernetes.io/proxy-read-timeout: "600"
    nginx.ingress.kubernetes.io/proxy-send-timeout: "600"

istio:
  enabled: false

# This is the exact value for TopologyKey. The other possible value is "failure-domain.beta.kubernetes.io/zone"
# which will ensure that pod is scheduled on nodes in different zones thus allowing for HA across zones.
# Note you want to leave this value as is if you are deploying a single zone cluster and change the values only
# if you have a multi-zone cluster.
topologyKey: "kubernetes.io/hostname"

# Audit log details for log streaming sidecar containers
# IDM can now stream logs to stdout. This setting will be deprecated in the future.
auditLogs: []
# auditLogs:
#   - name: access-logs
#     path: "/opt/openidm/audit/access.audit.json"
#   - name: activity-logs
#     path: "/opt/openidm/audit/activity.audit.json"
#   - name: authentication-logs
#     path: "/opt/openidm/audit/authentication.audit.json"
#   - name: config-logs
#     path: "/opt/openidm/audit/config.audit.json"
#   - name: recon-logs
#     path: "/opt/openidm/audit/recon.audit.json"
#   - name: sync-logs
#     path: "/opt/openidm/audit/sync.audit.json"

# Optional sed filter script that does search / replace after the configuration has been checked out
# This is a work around until OPENIDM-11529 is fixed
# example - search for qa and replace with prod:
# sedFilter: "s/login.qa.acme.com/login.prod.acme.com/g<|MERGE_RESOLUTION|>--- conflicted
+++ resolved
@@ -34,11 +34,7 @@
 
 image:
   repository: gcr.io/forgerock-io/idm
-<<<<<<< HEAD
-  tag: 7.0.0-c131c533a265d3b0cc5d3038f74995804333dff2
-=======
   tag: 7.0.0-25e070cabb7a5977076e316f8bae31387aeef8b9
->>>>>>> a96b8681
   # Switch to IfNotPresent once we have milestone builds
   pullPolicy: Always
 
