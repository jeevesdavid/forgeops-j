# Default values for openidm.
# This is a YAML-formatted file.
# Declare variables to be passed into your templates.

replicaCount: 1

# Top level domain. Used to create the ingress
domain: example.com
subdomain: iam

# Configuration parameters. Common to all charts that require configuration from a
# source. Currently the only source is a git repo.
config:
  # Name of the configMap that holds the configuration repository URL and of
  # the secret required to access it.
  name: frconfig
  # Path to our project
  # path: /git/config/samples/idm/idm-am-ds-integration
  path: /git/config/7.0/default/idm/sync-with-ldap-bidirectional
  #
  # strategy defines how products get their configuration .
  # Using the git strategy, each helm chart pulls the configuration from git using an init container.
  strategy: git
  # If immutable is true, IDM  will not persist any configuration changes made in the admin UI (or via admin REST calls)
  # back out to the file system. If you are developing and want to IDM to write configuration changes back out
  # so they can saved and committed to git, set this to false.
  immutable: true

secret:
  name: openidm-secrets-env

# Used to form the FQDN  - see _helpers.tpl
component: openidm

image:
  repository: gcr.io/forgerock-io/idm
<<<<<<< HEAD
  tag: 7.0.0-27d3b1a8b6d9f9992d8b9396b3f10284fa9a3317
=======
  tag: 7.0.0-a61a6e3fbb8b3b6cf5628f54c87618d0d7e48690
>>>>>>> fbf66cf8
  # Switch to IfNotPresent once we have milestone builds
  pullPolicy: Always

gitImage:
  repository: gcr.io/forgerock-io/git
  tag: 6.5.1
  pullPolicy: Always

# override Java JVM options.
# For JDK 11 add -XX:+IgnoreUnrecognizedVMOptions --add-opens=java.base/jdk.internal.loader=ALL-UNNAMED
javaOpts: "-Xmx1024m -server -XX:+UseG1GC"

# Specific values
openidm:
  repo:
    # DS external repo
    # host: userstore-0.userstore
    # port: 1389
    # user: "uid=admin"
    # password: password
    # postgres values
     host: postgresql
     port: 5432
     user: openidm
     password: openidm
     schema: openidm
     databaseName: openidm
  # Optional client secret for AM/IDM integration:
  idpconfig:
    clientsecret: password
  prometheus:
    username: prometheus
    password: prometheus

# Optional - if there is a DS userstore configured for synchornization or explict mapping when DS is used as repo
userstore:
  host: userstore-0.userstore
  password: password
  port: 1389
  basecontext: "ou=identities"

service:
  name: openidm
  # default to ClusterIP
  #type: NodePort
  externalPort: 80
  internalPort: 8080

resources:
  limits:
    cpu: 1000m
    memory: 1200Mi
  requests:
    cpu: 300m
    memory: 1024Mi

# Default log level. See templates/configmap/logging.properties. For example, you can use FINE here to
# see fine grained logging output using kubectl logs.
logLevel: INFO

ingress:
  class: nginx
  enabled: true
  annotations:
    # Nginx specific annotations
    kubernetes.io/ingress.class: nginx
    nginx.ingress.kubernetes.io/affinity: "cookie"
    nginx.ingress.kubernetes.io/session-cookie-name: "route"
    nginx.ingress.kubernetes.io/session-cookie-hash: "sha1"
    nginx.ingress.kubernetes.io/ssl-redirect: "true"

istio:
  enabled: false

# This is the exact value for TopologyKey. The other possible value is "failure-domain.beta.kubernetes.io/zone"
# which will ensure that pod is scheduled on nodes in different zones thus allowing for HA across zones.
# Note you want to leave this value as is if you are deploying a single zone cluster and change the values only
# if you have a multi-zone cluster.
topologyKey: "kubernetes.io/hostname"

# Audit log details for log streaming sidecar containers
# IDM can now stream logs to stdout. This setting will be deprecated in the future.
auditLogs: []
# auditLogs:
#   - name: access-logs
#     path: "/opt/openidm/audit/access.audit.json"
#   - name: activity-logs
#     path: "/opt/openidm/audit/activity.audit.json"
#   - name: authentication-logs
#     path: "/opt/openidm/audit/authentication.audit.json"
#   - name: config-logs
#     path: "/opt/openidm/audit/config.audit.json"
#   - name: recon-logs
#     path: "/opt/openidm/audit/recon.audit.json"
#   - name: sync-logs
#     path: "/opt/openidm/audit/sync.audit.json"

# Optional sed filter script that does search / replace after the configuration has been checked out
# This is a work around until OPENIDM-11529 is fixed
# example - search for qa and replace with prod:
# sedFilter: "s/login.qa.acme.com/login.prod.acme.com/g<|MERGE_RESOLUTION|>--- conflicted
+++ resolved
@@ -34,11 +34,7 @@
 
 image:
   repository: gcr.io/forgerock-io/idm
-<<<<<<< HEAD
-  tag: 7.0.0-27d3b1a8b6d9f9992d8b9396b3f10284fa9a3317
-=======
   tag: 7.0.0-a61a6e3fbb8b3b6cf5628f54c87618d0d7e48690
->>>>>>> fbf66cf8
   # Switch to IfNotPresent once we have milestone builds
   pullPolicy: Always
 
