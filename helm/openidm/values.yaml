# Default values for openidm.
# This is a YAML-formatted file.
# Declare variables to be passed into your templates.

replicaCount: 1

# Top level domain. Used to create the ingress
domain: example.com
subdomain: iam

# Configuration parameters. Common to all charts that require configuration from a
# source. Currently the only source is a git repo.
config:
  # Name of the configMap that holds the configuration repository URL and of
  # the secret required to access it.
  name: frconfig
  # Path to our project
  # path: /git/config/samples/idm/idm-am-ds-integration
  path: /git/config/7.0/default/idm/sync-with-ldap-bidirectional
  #
  # strategy defines how products get their configuration .
  # Using the git strategy, each helm chart pulls the configuration from git using an init container.
  strategy: git
  # If immutable is true, IDM  will not persist any configuration changes made in the admin UI (or via admin REST calls)
  # back out to the file system. If you are developing and want to IDM to write configuration changes back out
  # so they can saved and committed to git, set this to false.
  immutable: true

secret:
  name: openidm-secrets-env

# Used to form the FQDN  - see _helpers.tpl
component: openidm

image:
  repository: gcr.io/forgerock-io/idm
<<<<<<< HEAD
  tag: 7.0.0-92f79e2df85950baa7db9161eb4a8e31431b9189
=======
  tag: 7.0.0-9c96a6b25eaeab675cc45217ff09993a578c3eaa
>>>>>>> 0426d9eb
  # Switch to IfNotPresent once we have milestone builds
  pullPolicy: Always

gitImage:
  repository: gcr.io/forgerock-io/git
  tag: 6.5.1
  pullPolicy: Always

# override Java JVM options.
# For JDK 11 add -XX:+IgnoreUnrecognizedVMOptions --add-opens=java.base/jdk.internal.loader=ALL-UNNAMED
javaOpts: "-Xmx1024m -server -XX:+UseG1GC"

# Specific values
openidm:
  repo:
    # DS external repo
    # host: userstore-0.userstore
    # port: 1389
    # user: "uid=admin"
    # password: password
    # postgres values
     host: postgresql
     port: 5432
     user: openidm
     password: openidm
     schema: openidm
     databaseName: openidm
  # Optional client secret for AM/IDM integration:
  idpconfig:
    clientsecret: password
  prometheus:
    username: prometheus
    password: prometheus

# Optional - if there is a DS userstore configured for synchornization or explict mapping when DS is used as repo
userstore:
  host: userstore-0.userstore
  password: password
  port: 1389
  basecontext: "ou=identities"

service:
  name: openidm
  # default to ClusterIP
  #type: NodePort
  externalPort: 80
  internalPort: 8080

resources:
  limits:
    cpu: 1000m
    memory: 1200Mi
  requests:
    cpu: 300m
    memory: 1024Mi

# Default log level. See templates/configmap/logging.properties. For example, you can use FINE here to
# see fine grained logging output using kubectl logs.
logLevel: INFO

ingress:
  class: nginx
  enabled: true
  annotations:
    # Nginx specific annotations
    kubernetes.io/ingress.class: nginx
    nginx.ingress.kubernetes.io/affinity: "cookie"
    nginx.ingress.kubernetes.io/session-cookie-name: "route"
    nginx.ingress.kubernetes.io/session-cookie-hash: "sha1"
    nginx.ingress.kubernetes.io/ssl-redirect: "true"

istio:
  enabled: false

# This is the exact value for TopologyKey. The other possible value is "failure-domain.beta.kubernetes.io/zone"
# which will ensure that pod is scheduled on nodes in different zones thus allowing for HA across zones.
# Note you want to leave this value as is if you are deploying a single zone cluster and change the values only
# if you have a multi-zone cluster.
topologyKey: "kubernetes.io/hostname"

# Audit log details for log streaming sidecar containers
# IDM can now stream logs to stdout. This setting will be deprecated in the future.
auditLogs: []
# auditLogs:
#   - name: access-logs
#     path: "/opt/openidm/audit/access.audit.json"
#   - name: activity-logs
#     path: "/opt/openidm/audit/activity.audit.json"
#   - name: authentication-logs
#     path: "/opt/openidm/audit/authentication.audit.json"
#   - name: config-logs
#     path: "/opt/openidm/audit/config.audit.json"
#   - name: recon-logs
#     path: "/opt/openidm/audit/recon.audit.json"
#   - name: sync-logs
#     path: "/opt/openidm/audit/sync.audit.json"

# Optional sed filter script that does search / replace after the configuration has been checked out
# This is a work around until OPENIDM-11529 is fixed
# example - search for qa and replace with prod:
# sedFilter: "s/login.qa.acme.com/login.prod.acme.com/g<|MERGE_RESOLUTION|>--- conflicted
+++ resolved
@@ -34,11 +34,7 @@
 
 image:
   repository: gcr.io/forgerock-io/idm
-<<<<<<< HEAD
-  tag: 7.0.0-92f79e2df85950baa7db9161eb4a8e31431b9189
-=======
   tag: 7.0.0-9c96a6b25eaeab675cc45217ff09993a578c3eaa
->>>>>>> 0426d9eb
   # Switch to IfNotPresent once we have milestone builds
   pullPolicy: Always
 
