# Default values for openidm.
# This is a YAML-formatted file.
# Declare variables to be passed into your templates.

replicaCount: 1

# Top level domain. Used to create the ingress
domain: example.com
subdomain: iam

# Configuration parameters. Common to all charts that require configuration from a
# source. Currently the only source is a git repo.
config:
  # Name of the configMap that holds the configuration repository URL and of
  # the secret required to access it.
  name: frconfig
  # Path to our project
  # path: /git/config/samples/idm/idm-am-ds-integration
  path: /git/config/7.0/default/idm/sync-with-ldap-bidirectional
  #
  # strategy defines how products get their configuration .
  # Using the git strategy, each helm chart pulls the configuration from git using an init container.
  strategy: git
  # If immutable is true, IDM  will not persist any configuration changes made in the admin UI (or via admin REST calls)
  # back out to the file system. If you are developing and want to IDM to write configuration changes back out
  # so they can saved and committed to git, set this to false.
  immutable: true

secret:
  name: openidm-secrets-env

# Used to form the FQDN  - see _helpers.tpl
component: openidm

image:
  repository: gcr.io/forgerock-io/idm
<<<<<<< HEAD
  tag: 7.0.0-3da5a507e38c6b6f57adb4c5486df730d429f0e1
=======
  tag: 7.0.0-a2f6d68d3fbdc41789ef082bcd6065dc1db87117
>>>>>>> 83a60347
  pullPolicy: IfNotPresent
  # For development use Always
  # pullPolicy: Always

gitImage:
  repository: gcr.io/forgerock-io/git
  tag: 6.5.1
  pullPolicy: IfNotPresent

# override Java JVM options.
# For JDK 11 add -XX:+IgnoreUnrecognizedVMOptions --add-opens=java.base/jdk.internal.loader=ALL-UNNAMED
javaOpts: "-Xmx1024m -server -XX:+UseG1GC"

# Specific values
openidm:
  repo:
    # DS external repo
    # host: userstore-0.userstore
    # port: 1389
    # user: "uid=admin"
    # password: password
    # postgres values
     host: postgresql
     port: 5432
     user: openidm
     password: openidm
     schema: openidm
     databaseName: openidm
  # Optional client secret for AM/IDM integration:
  idpconfig:
    clientsecret: password
  prometheus:
    username: prometheus
    password: prometheus

# Optional - if there is a DS userstore configured for synchornization or explict mapping when DS is used as repo
userstore:
  host: userstore-0.userstore
  password: password
  port: 1389
  basecontext: "ou=identities"

service:
  name: openidm
  # default to ClusterIP
  #type: NodePort
  externalPort: 80
  internalPort: 8080

resources:
  limits:
    cpu: 1000m
    memory: 1200Mi
  requests:
    cpu: 300m
    memory: 1024Mi

# Default log level. See templates/configmap/logging.properties. For example, you can use FINE here to
# see fine grained logging output using kubectl logs.
logLevel: INFO

ingress:
  class: nginx
  enabled: true
  annotations:
    # Nginx specific annotations
    kubernetes.io/ingress.class: nginx
    nginx.ingress.kubernetes.io/affinity: "cookie"
    nginx.ingress.kubernetes.io/session-cookie-name: "route"
    nginx.ingress.kubernetes.io/session-cookie-hash: "sha1"
    nginx.ingress.kubernetes.io/ssl-redirect: "true"

istio:
  enabled: false

# This is the exact value for TopologyKey. The other possible value is "failure-domain.beta.kubernetes.io/zone"
# which will ensure that pod is scheduled on nodes in different zones thus allowing for HA across zones.
# Note you want to leave this value as is if you are deploying a single zone cluster and change the values only
# if you have a multi-zone cluster.
topologyKey: "kubernetes.io/hostname"

# Audit log details for log streaming sidecar containers
# IDM can now stream logs to stdout. This setting will be deprecated in the future.
auditLogs: []
# auditLogs:
#   - name: access-logs
#     path: "/opt/openidm/audit/access.audit.json"
#   - name: activity-logs
#     path: "/opt/openidm/audit/activity.audit.json"
#   - name: authentication-logs
#     path: "/opt/openidm/audit/authentication.audit.json"
#   - name: config-logs
#     path: "/opt/openidm/audit/config.audit.json"
#   - name: recon-logs
#     path: "/opt/openidm/audit/recon.audit.json"
#   - name: sync-logs
#     path: "/opt/openidm/audit/sync.audit.json"

# Optional sed filter script that does search / replace after the configuration has been checked out
# This is a work around until OPENIDM-11529 is fixed
# example - search for qa and replace with prod:
# sedFilter: "s/login.qa.acme.com/login.prod.acme.com/g<|MERGE_RESOLUTION|>--- conflicted
+++ resolved
@@ -34,11 +34,7 @@
 
 image:
   repository: gcr.io/forgerock-io/idm
-<<<<<<< HEAD
-  tag: 7.0.0-3da5a507e38c6b6f57adb4c5486df730d429f0e1
-=======
   tag: 7.0.0-a2f6d68d3fbdc41789ef082bcd6065dc1db87117
->>>>>>> 83a60347
   pullPolicy: IfNotPresent
   # For development use Always
   # pullPolicy: Always
