# Default values for openidm.
# This is a YAML-formatted file.
# Declare variables to be passed into your templates.

replicaCount: 1

# Top level domain. Used to create the ingress
domain: example.com
subdomain: iam

# Configuration parameters. Common to all charts that require configuration from a
# source. Currently the only source is a git repo.
config:
  # Name of the configMap that holds the configuration repository URL and of
  # the secret required to access it.
  name: frconfig
  # Path to our project
  # path: /git/config/samples/idm/idm-am-ds-integration
  path: /git/config/7.0/default/idm/sync-with-ldap-bidirectional
  #
  # strategy defines how products get their configuration .
  # Using the git strategy, each helm chart pulls the configuration from git using an init container.
  strategy: git
  # If immutable is true, IDM  will not persist any configuration changes made in the admin UI (or via admin REST calls)
  # back out to the file system. If you are developing and want to IDM to write configuration changes back out
  # so they can saved and committed to git, set this to false.
  immutable: true

secret:
  name: openidm-secrets-env

# Used to form the FQDN  - see _helpers.tpl
component: openidm

image:
  repository: gcr.io/forgerock-io/idm
<<<<<<< HEAD
  tag: 7.0.0-9c96a6b25eaeab675cc45217ff09993a578c3eaa
=======
  tag: 7.0.0-bbdf00be80282976d4f58e9d4dace4b729256310
>>>>>>> e3e9697f
  # Switch to IfNotPresent once we have milestone builds
  pullPolicy: Always

gitImage:
  repository: gcr.io/forgerock-io/git
  tag: 6.5.1
  pullPolicy: Always

# override Java JVM options.
# For JDK 11 add -XX:+IgnoreUnrecognizedVMOptions --add-opens=java.base/jdk.internal.loader=ALL-UNNAMED
javaOpts: "-Xmx1024m -server -XX:+UseG1GC"

# Specific values
openidm:
  repo:
    # DS external repo
    # host: userstore-0.userstore
    # port: 1389
    # user: "uid=admin"
    # password: password
    # postgres values
     host: postgresql
     port: 5432
     user: openidm
     password: openidm
     schema: openidm
     databaseName: openidm
  # Optional client secret for AM/IDM integration:
  idpconfig:
    clientsecret: password
  prometheus:
    username: prometheus
    password: prometheus

# Optional - if there is a DS userstore configured for synchornization or explict mapping when DS is used as repo
userstore:
  host: userstore-0.userstore
  password: password
  port: 1389
  basecontext: "ou=identities"

service:
  name: openidm
  # default to ClusterIP
  #type: NodePort
  externalPort: 80
  internalPort: 8080

resources:
  limits:
    cpu: 1000m
    memory: 1200Mi
  requests:
    cpu: 300m
    memory: 1024Mi

# Default log level. See templates/configmap/logging.properties. For example, you can use FINE here to
# see fine grained logging output using kubectl logs.
logLevel: INFO

ingress:
  class: nginx
  enabled: true
  annotations:
    # Nginx specific annotations
    kubernetes.io/ingress.class: nginx
    nginx.ingress.kubernetes.io/affinity: "cookie"
    nginx.ingress.kubernetes.io/session-cookie-name: "route"
    nginx.ingress.kubernetes.io/session-cookie-hash: "sha1"
    nginx.ingress.kubernetes.io/ssl-redirect: "true"

istio:
  enabled: false

# This is the exact value for TopologyKey. The other possible value is "failure-domain.beta.kubernetes.io/zone"
# which will ensure that pod is scheduled on nodes in different zones thus allowing for HA across zones.
# Note you want to leave this value as is if you are deploying a single zone cluster and change the values only
# if you have a multi-zone cluster.
topologyKey: "kubernetes.io/hostname"

# Audit log details for log streaming sidecar containers
# IDM can now stream logs to stdout. This setting will be deprecated in the future.
auditLogs: []
# auditLogs:
#   - name: access-logs
#     path: "/opt/openidm/audit/access.audit.json"
#   - name: activity-logs
#     path: "/opt/openidm/audit/activity.audit.json"
#   - name: authentication-logs
#     path: "/opt/openidm/audit/authentication.audit.json"
#   - name: config-logs
#     path: "/opt/openidm/audit/config.audit.json"
#   - name: recon-logs
#     path: "/opt/openidm/audit/recon.audit.json"
#   - name: sync-logs
#     path: "/opt/openidm/audit/sync.audit.json"

# Optional sed filter script that does search / replace after the configuration has been checked out
# This is a work around until OPENIDM-11529 is fixed
# example - search for qa and replace with prod:
# sedFilter: "s/login.qa.acme.com/login.prod.acme.com/g<|MERGE_RESOLUTION|>--- conflicted
+++ resolved
@@ -34,11 +34,7 @@
 
 image:
   repository: gcr.io/forgerock-io/idm
-<<<<<<< HEAD
-  tag: 7.0.0-9c96a6b25eaeab675cc45217ff09993a578c3eaa
-=======
   tag: 7.0.0-bbdf00be80282976d4f58e9d4dace4b729256310
->>>>>>> e3e9697f
   # Switch to IfNotPresent once we have milestone builds
   pullPolicy: Always
 
