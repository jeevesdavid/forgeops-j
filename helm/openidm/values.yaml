# Default values for openidm.
# This is a YAML-formatted file.
# Declare variables to be passed into your templates.

replicaCount: 1

# Top level domain. Used to create the ingress
domain: example.com
subdomain: iam

# Configuration parameters. Common to all charts that require configuration from a
# source. Currently the only source is a git repo.
config:
  # Name of the configMap that holds the configuration repository URL and of
  # the secret required to access it.
  name: frconfig
  # Path to our project
  # path: /git/config/samples/idm/idm-am-ds-integration
  path: /git/config/7.0/default/idm/sync-with-ldap-bidirectional
  #
  # strategy defines how products get their configuration .
  # Using the git strategy, each helm chart pulls the configuration from git using an init container.
  strategy: git
  # If immutable is true, IDM  will not persist any configuration changes made in the admin UI (or via admin REST calls)
  # back out to the file system. If you are developing and want to IDM to write configuration changes back out
  # so they can saved and committed to git, set this to false.
  immutable: true

secret:
  name: openidm-secrets-env

# Used to form the FQDN  - see _helpers.tpl
component: openidm

image:
  repository: gcr.io/forgerock-io/idm
<<<<<<< HEAD
  tag: 7.0.0-f4d27024449d0d76386f4ba5d90ad13cf0d42d02
=======
  tag: 7.0.0-fc8c2aad56967f0bcecec6bfa8d091152e2223f7
>>>>>>> c8283130
  # Switch to IfNotPresent once we have milestone builds
  pullPolicy: Always

gitImage:
  repository: gcr.io/forgerock-io/git
  tag: 6.5.1
  pullPolicy: Always

# override Java JVM options.
# For JDK 11 add -XX:+IgnoreUnrecognizedVMOptions --add-opens=java.base/jdk.internal.loader=ALL-UNNAMED
javaOpts: "-Xmx1024m -server -XX:+UseG1GC"

# Specific values
openidm:
  repo:
    # DS external repo
    # host: userstore-0.userstore
    # port: 1389
    # user: "uid=admin"
    # password: password
    # postgres values
     host: postgresql
     port: 5432
     user: openidm
     password: openidm
     schema: openidm
     databaseName: openidm
  # Optional client secret for AM/IDM integration:
  idpconfig:
    clientsecret: password
  prometheus:
    username: prometheus
    password: prometheus

# Optional - if there is a DS userstore configured for synchornization or explict mapping when DS is used as repo
userstore:
  host: userstore-0.userstore
  password: password
  port: 1389
  basecontext: "ou=identities"

service:
  name: openidm
  # default to ClusterIP
  #type: NodePort
  externalPort: 80
  internalPort: 8080

resources:
  limits:
    cpu: 1000m
    memory: 1200Mi
  requests:
    cpu: 300m
    memory: 1024Mi

# Default log level. See templates/configmap/logging.properties. For example, you can use FINE here to
# see fine grained logging output using kubectl logs.
logLevel: INFO

ingress:
  class: nginx
  enabled: true
  annotations:
    # Nginx specific annotations
    kubernetes.io/ingress.class: nginx
    nginx.ingress.kubernetes.io/affinity: "cookie"
    nginx.ingress.kubernetes.io/session-cookie-name: "route"
    nginx.ingress.kubernetes.io/session-cookie-hash: "sha1"
    nginx.ingress.kubernetes.io/ssl-redirect: "true"
    nginx.ingress.kubernetes.io/body-size: "64m"
    nginx.ingress.kubernetes.io/send-timeout: "600"
    nginx.ingress.kubernetes.io/proxy-body-size: "64m"
    nginx.ingress.kubernetes.io/proxy-read-timeout: "600"
    nginx.ingress.kubernetes.io/proxy-send-timeout: "600"

istio:
  enabled: false

# This is the exact value for TopologyKey. The other possible value is "failure-domain.beta.kubernetes.io/zone"
# which will ensure that pod is scheduled on nodes in different zones thus allowing for HA across zones.
# Note you want to leave this value as is if you are deploying a single zone cluster and change the values only
# if you have a multi-zone cluster.
topologyKey: "kubernetes.io/hostname"

# Audit log details for log streaming sidecar containers
# IDM can now stream logs to stdout. This setting will be deprecated in the future.
auditLogs: []
# auditLogs:
#   - name: access-logs
#     path: "/opt/openidm/audit/access.audit.json"
#   - name: activity-logs
#     path: "/opt/openidm/audit/activity.audit.json"
#   - name: authentication-logs
#     path: "/opt/openidm/audit/authentication.audit.json"
#   - name: config-logs
#     path: "/opt/openidm/audit/config.audit.json"
#   - name: recon-logs
#     path: "/opt/openidm/audit/recon.audit.json"
#   - name: sync-logs
#     path: "/opt/openidm/audit/sync.audit.json"

# Optional sed filter script that does search / replace after the configuration has been checked out
# This is a work around until OPENIDM-11529 is fixed
# example - search for qa and replace with prod:
# sedFilter: "s/login.qa.acme.com/login.prod.acme.com/g<|MERGE_RESOLUTION|>--- conflicted
+++ resolved
@@ -34,11 +34,7 @@
 
 image:
   repository: gcr.io/forgerock-io/idm
-<<<<<<< HEAD
-  tag: 7.0.0-f4d27024449d0d76386f4ba5d90ad13cf0d42d02
-=======
   tag: 7.0.0-fc8c2aad56967f0bcecec6bfa8d091152e2223f7
->>>>>>> c8283130
   # Switch to IfNotPresent once we have milestone builds
   pullPolicy: Always
 
