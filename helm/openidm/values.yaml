--- conflicted
+++ resolved
@@ -34,11 +34,7 @@
 
 image:
   repository: gcr.io/forgerock-io/idm
-<<<<<<< HEAD
-  tag: 7.0.0-aafd4b94329db35e40cc12a4fb537a48f56e536c
-=======
   tag: 7.0.0-d9f12402643ca943d138cdc0891fbb4bfd3935d2
->>>>>>> 869efe2e
   # Switch to IfNotPresent once we have milestone builds
   pullPolicy: Always
 
