--- conflicted
+++ resolved
@@ -34,11 +34,7 @@
 
 image:
   repository: gcr.io/forgerock-io/idm
-<<<<<<< HEAD
-  tag: 7.0.0-f60f0b2dabdf1d8acb513bc2b155a48e1cd39411
-=======
   tag: 7.0.0-576fc61cb0695319a0abd0995d519b910e00ac79
->>>>>>> 5a5cd1a0
   # Switch to IfNotPresent once we have milestone builds
   pullPolicy: Always
 
