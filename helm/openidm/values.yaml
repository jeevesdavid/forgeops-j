# Default values for openidm.
# This is a YAML-formatted file.
# Declare variables to be passed into your templates.

replicaCount: 1

# Top level domain. Used to create the ingress
domain: example.com
subdomain: iam

# Configuration parameters. Common to all charts that require configuration from a
# source. Currently the only source is a git repo.
config:
  # Name of the configMap that holds the configuration repository URL and of
  # the secret required to access it.
  name: frconfig
  # Path to our project
  # path: /git/config/samples/idm/idm-am-ds-integration
  path: /git/config/7.0/default/idm/sync-with-ldap-bidirectional
  #
  # strategy defines how products get their configuration .
  # Using the git strategy, each helm chart pulls the configuration from git using an init container.
  strategy: git
  # If immutable is true, IDM  will not persist any configuration changes made in the admin UI (or via admin REST calls)
  # back out to the file system. If you are developing and want to IDM to write configuration changes back out
  # so they can saved and committed to git, set this to false.
  immutable: true

secret:
  name: openidm-secrets-env

# Used to form the FQDN  - see _helpers.tpl
component: openidm

image:
  repository: gcr.io/forgerock-io/idm
<<<<<<< HEAD
  tag: 7.0.0-54c6937477afb16e4348a617b23bbe614a590e65
=======
  tag: 7.0.0-a715bc8011d3c916fd5d319d5b22560868bfcb52
>>>>>>> ab9cd4e6
  # Switch to IfNotPresent once we have milestone builds
  pullPolicy: Always

gitImage:
  repository: gcr.io/forgerock-io/git
  tag: 6.5.1
  pullPolicy: Always

# override Java JVM options.
# For JDK 11 add -XX:+IgnoreUnrecognizedVMOptions --add-opens=java.base/jdk.internal.loader=ALL-UNNAMED
javaOpts: "-Xmx1024m -server -XX:+UseG1GC"

# Specific values
openidm:
  repo:
    # DS external repo
    # host: userstore-0.userstore
    # port: 1389
    # user: "uid=admin"
    # password: password
    # postgres values
     host: postgresql
     port: 5432
     user: openidm
     password: openidm
     schema: openidm
     databaseName: openidm
  # Optional client secret for AM/IDM integration:
  idpconfig:
    clientsecret: password
  prometheus:
    username: prometheus
    password: prometheus

# Optional - if there is a DS userstore configured for synchornization or explict mapping when DS is used as repo
userstore:
  host: userstore-0.userstore
  password: password
  port: 1389
  basecontext: "ou=identities"

service:
  name: openidm
  # default to ClusterIP
  #type: NodePort
  externalPort: 80
  internalPort: 8080

resources:
  limits:
    cpu: 1000m
    memory: 1200Mi
  requests:
    cpu: 300m
    memory: 1024Mi

# Default log level. See templates/configmap/logging.properties. For example, you can use FINE here to
# see fine grained logging output using kubectl logs.
logLevel: INFO

ingress:
  class: nginx
  enabled: true
  annotations:
    # Nginx specific annotations
    kubernetes.io/ingress.class: nginx
    nginx.ingress.kubernetes.io/affinity: "cookie"
    nginx.ingress.kubernetes.io/session-cookie-name: "route"
    nginx.ingress.kubernetes.io/session-cookie-hash: "sha1"
    nginx.ingress.kubernetes.io/ssl-redirect: "true"

istio:
  enabled: false

# This is the exact value for TopologyKey. The other possible value is "failure-domain.beta.kubernetes.io/zone"
# which will ensure that pod is scheduled on nodes in different zones thus allowing for HA across zones.
# Note you want to leave this value as is if you are deploying a single zone cluster and change the values only
# if you have a multi-zone cluster.
topologyKey: "kubernetes.io/hostname"

# Audit log details for log streaming sidecar containers
# IDM can now stream logs to stdout. This setting will be deprecated in the future.
auditLogs: []
# auditLogs:
#   - name: access-logs
#     path: "/opt/openidm/audit/access.audit.json"
#   - name: activity-logs
#     path: "/opt/openidm/audit/activity.audit.json"
#   - name: authentication-logs
#     path: "/opt/openidm/audit/authentication.audit.json"
#   - name: config-logs
#     path: "/opt/openidm/audit/config.audit.json"
#   - name: recon-logs
#     path: "/opt/openidm/audit/recon.audit.json"
#   - name: sync-logs
#     path: "/opt/openidm/audit/sync.audit.json"

# Optional sed filter script that does search / replace after the configuration has been checked out
# This is a work around until OPENIDM-11529 is fixed
# example - search for qa and replace with prod:
# sedFilter: "s/login.qa.acme.com/login.prod.acme.com/g<|MERGE_RESOLUTION|>--- conflicted
+++ resolved
@@ -34,11 +34,7 @@
 
 image:
   repository: gcr.io/forgerock-io/idm
-<<<<<<< HEAD
-  tag: 7.0.0-54c6937477afb16e4348a617b23bbe614a590e65
-=======
   tag: 7.0.0-a715bc8011d3c916fd5d319d5b22560868bfcb52
->>>>>>> ab9cd4e6
   # Switch to IfNotPresent once we have milestone builds
   pullPolicy: Always
 
