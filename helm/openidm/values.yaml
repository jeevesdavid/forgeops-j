# Default values for openidm.
# This is a YAML-formatted file.
# Declare variables to be passed into your templates.

replicaCount: 1

# Top level domain. Used to create the ingress
domain: example.com
subdomain: iam

# Configuration parameters. Common to all charts that require configuration from a
# source. Currently the only source is a git repo.
config:
  # Name of the configMap that holds the configuration repository URL and of
  # the secret required to access it.
  name: frconfig
  # Path to our project
  # path: /git/config/samples/idm/idm-am-ds-integration
  path: /git/config/7.0/default/idm/sync-with-ldap-bidirectional
  #
  # strategy defines how products get their configuration .
  # Using the git strategy, each helm chart pulls the configuration from git using an init container.
  strategy: git
  # If immutable is true, IDM  will not persist any configuration changes made in the admin UI (or via admin REST calls)
  # back out to the file system. If you are developing and want to IDM to write configuration changes back out
  # so they can saved and committed to git, set this to false.
  immutable: true

secret:
  name: openidm-secrets-env

# Used to form the FQDN  - see _helpers.tpl
component: openidm

image:
  repository: gcr.io/forgerock-io/idm
<<<<<<< HEAD
  tag: 7.0.0-a190882fd5eff697e2f363bb2986599d7ca3390d
=======
  tag: 7.0.0-0b3d2a53d7e09702b2f93b24dd7830af02bf73b0
>>>>>>> 98a1ce27
  # Switch to IfNotPresent once we have milestone builds
  pullPolicy: Always

gitImage:
  repository: gcr.io/forgerock-io/git
  tag: 6.5.1
  pullPolicy: Always

# override Java JVM options.
# For JDK 11 add -XX:+IgnoreUnrecognizedVMOptions --add-opens=java.base/jdk.internal.loader=ALL-UNNAMED
javaOpts: "-Xmx1024m -server -XX:+UseG1GC"

# Specific values
openidm:
  repo:
    # DS external repo
    # host: userstore-0.userstore
    # port: 1389
    # user: "uid=admin"
    # password: password
    # postgres values
     host: postgresql
     port: 5432
     user: openidm
     password: openidm
     schema: openidm
     databaseName: openidm
  # Optional client secret for AM/IDM integration:
  idpconfig:
    clientsecret: password
  prometheus:
    username: prometheus
    password: prometheus

# Optional - if there is a DS userstore configured for synchornization or explict mapping when DS is used as repo
userstore:
  host: userstore-0.userstore
  password: password
  port: 1389
  basecontext: "ou=identities"

service:
  name: openidm
  # default to ClusterIP
  #type: NodePort
  externalPort: 80
  internalPort: 8080

resources:
  limits:
    cpu: 1000m
    memory: 1200Mi
  requests:
    cpu: 300m
    memory: 1024Mi

# Default log level. See templates/configmap/logging.properties. For example, you can use FINE here to
# see fine grained logging output using kubectl logs.
logLevel: INFO

ingress:
  class: nginx
  enabled: true
  annotations:
    # Nginx specific annotations
    kubernetes.io/ingress.class: nginx
    nginx.ingress.kubernetes.io/affinity: "cookie"
    nginx.ingress.kubernetes.io/session-cookie-name: "route"
    nginx.ingress.kubernetes.io/session-cookie-hash: "sha1"
    nginx.ingress.kubernetes.io/ssl-redirect: "true"

istio:
  enabled: false

# This is the exact value for TopologyKey. The other possible value is "failure-domain.beta.kubernetes.io/zone"
# which will ensure that pod is scheduled on nodes in different zones thus allowing for HA across zones.
# Note you want to leave this value as is if you are deploying a single zone cluster and change the values only
# if you have a multi-zone cluster.
topologyKey: "kubernetes.io/hostname"

# Audit log details for log streaming sidecar containers
# IDM can now stream logs to stdout. This setting will be deprecated in the future.
auditLogs: []
# auditLogs:
#   - name: access-logs
#     path: "/opt/openidm/audit/access.audit.json"
#   - name: activity-logs
#     path: "/opt/openidm/audit/activity.audit.json"
#   - name: authentication-logs
#     path: "/opt/openidm/audit/authentication.audit.json"
#   - name: config-logs
#     path: "/opt/openidm/audit/config.audit.json"
#   - name: recon-logs
#     path: "/opt/openidm/audit/recon.audit.json"
#   - name: sync-logs
#     path: "/opt/openidm/audit/sync.audit.json"

# Optional sed filter script that does search / replace after the configuration has been checked out
# This is a work around until OPENIDM-11529 is fixed
# example - search for qa and replace with prod:
# sedFilter: "s/login.qa.acme.com/login.prod.acme.com/g<|MERGE_RESOLUTION|>--- conflicted
+++ resolved
@@ -34,11 +34,7 @@
 
 image:
   repository: gcr.io/forgerock-io/idm
-<<<<<<< HEAD
-  tag: 7.0.0-a190882fd5eff697e2f363bb2986599d7ca3390d
-=======
   tag: 7.0.0-0b3d2a53d7e09702b2f93b24dd7830af02bf73b0
->>>>>>> 98a1ce27
   # Switch to IfNotPresent once we have milestone builds
   pullPolicy: Always
 
