--- conflicted
+++ resolved
@@ -34,11 +34,7 @@
 
 image:
   repository: gcr.io/forgerock-io/idm
-<<<<<<< HEAD
-  tag: 7.0.0-91bdd0632f91b78785e1b419d7c3adc26b96551d
-=======
   tag: 7.0.0-f4d27024449d0d76386f4ba5d90ad13cf0d42d02
->>>>>>> 06e846a5
   # Switch to IfNotPresent once we have milestone builds
   pullPolicy: Always
 
