--- conflicted
+++ resolved
@@ -34,11 +34,7 @@
 
 image:
   repository: gcr.io/forgerock-io/idm
-<<<<<<< HEAD
-  tag: 7.0.0-6f6e0baa632e039a6c2949b87502ab328024d4b0
-=======
   tag: 7.0.0-aafd4b94329db35e40cc12a4fb537a48f56e536c
->>>>>>> 3e782e2a
   # Switch to IfNotPresent once we have milestone builds
   pullPolicy: Always
 
