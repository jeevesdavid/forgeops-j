--- conflicted
+++ resolved
@@ -34,11 +34,7 @@
 
 image:
   repository: gcr.io/forgerock-io/idm
-<<<<<<< HEAD
-  tag: 7.0.0-4781b27b45418b03f6150a4df959a300985e9c95
-=======
   tag: 7.0.0-8d8ee972af1996c88857ae346b180bcfe0269c3c
->>>>>>> c68691e9
   # Switch to IfNotPresent once we have milestone builds
   pullPolicy: Always
 
