--- conflicted
+++ resolved
@@ -34,11 +34,7 @@
 
 image:
   repository: gcr.io/forgerock-io/idm
-<<<<<<< HEAD
-  tag: 7.0.0-91ed7ffbade76e070bb975f3d60c346dc323d2ce
-=======
   tag: 7.0.0-548f4ac4b58d7ee03f279ed1bd94beb5d75141c8
->>>>>>> 39add224
   pullPolicy: IfNotPresent
   # For development use Always
   # pullPolicy: Always
