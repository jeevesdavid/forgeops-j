--- conflicted
+++ resolved
@@ -34,11 +34,7 @@
 
 image:
   repository: gcr.io/forgerock-io/idm
-<<<<<<< HEAD
-  tag: 7.0.0-b8868804b2b3d9dba48ee27362b6f494e380f73c
-=======
   tag: 7.0.0-316a6699ecb58ba0dd9ebf171d6450464dc9c3c7
->>>>>>> b27234fd
   # Switch to IfNotPresent once we have milestone builds
   pullPolicy: Always
 
