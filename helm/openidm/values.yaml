--- conflicted
+++ resolved
@@ -34,11 +34,7 @@
 
 image:
   repository: gcr.io/forgerock-io/idm
-<<<<<<< HEAD
-  tag: 7.0.0-db4c92cd284c2a65d0b2681c8293dc6623537142
-=======
   tag: 7.0.0-bee135cf8b3816e145b55e01fc51007762ea1cd7
->>>>>>> ed135a28
   # Switch to IfNotPresent once we have milestone builds
   pullPolicy: Always
 
