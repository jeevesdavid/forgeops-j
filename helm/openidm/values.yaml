--- conflicted
+++ resolved
@@ -34,11 +34,7 @@
 
 image:
   repository: gcr.io/forgerock-io/idm
-<<<<<<< HEAD
-  tag: 7.0.0-2748b1a5fea2f049887ccefc58383e5403ad241f
-=======
   tag: 7.0.0-4420319ad3ccc334a0aedd649271bdbdc70df27c
->>>>>>> 16a14e4f
   # Switch to IfNotPresent once we have milestone builds
   pullPolicy: Always
 
