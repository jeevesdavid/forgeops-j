# Default values for openidm.
# This is a YAML-formatted file.
# Declare variables to be passed into your templates.

replicaCount: 1

# Top level domain. Used to create the ingress
domain: example.com
subdomain: iam

# Configuration parameters. Common to all charts that require configuration from a
# source. Currently the only source is a git repo.
config:
  # Name of the configMap that holds the configuration repository URL and of
  # the secret required to access it.
  name: frconfig
  # Path to our project
  # path: /git/config/samples/idm/idm-am-ds-integration
  path: /git/config/7.0/default/idm/sync-with-ldap-bidirectional
  #
  # strategy defines how products get their configuration .
  # Using the git strategy, each helm chart pulls the configuration from git using an init container.
  strategy: git
  # If immutable is true, IDM  will not persist any configuration changes made in the admin UI (or via admin REST calls)
  # back out to the file system. If you are developing and want to IDM to write configuration changes back out
  # so they can saved and committed to git, set this to false.
  immutable: true

secret:
  name: openidm-secrets-env

# Used to form the FQDN  - see _helpers.tpl
component: openidm

image:
  repository: gcr.io/forgerock-io/idm
<<<<<<< HEAD
  tag: 7.0.0-686adffef7d13ddec35d5de0357e67f34fa07807
=======
  tag: 7.0.0-eafa108a544f7a745ba4aedc7a8957e8cb040049
>>>>>>> 9ab933d3
  # Switch to IfNotPresent once we have milestone builds
  pullPolicy: Always

gitImage:
  repository: gcr.io/forgerock-io/git
  tag: 6.5.1
  pullPolicy: Always

# override Java JVM options.
# For JDK 11 add -XX:+IgnoreUnrecognizedVMOptions --add-opens=java.base/jdk.internal.loader=ALL-UNNAMED
javaOpts: "-Xmx1024m -server -XX:+UseG1GC"

# Specific values
openidm:
  repo:
    # DS external repo
    # host: userstore-0.userstore
    # port: 1389
    # user: "uid=admin"
    # password: password
    # postgres values
     host: postgresql
     port: 5432
     user: openidm
     password: openidm
     schema: openidm
     databaseName: openidm
  # Optional client secret for AM/IDM integration:
  idpconfig:
    clientsecret: password
  prometheus:
    username: prometheus
    password: prometheus

# Optional - if there is a DS userstore configured for synchornization or explict mapping when DS is used as repo
userstore:
  host: userstore-0.userstore
  password: password
  port: 1389
  basecontext: "ou=identities"

service:
  name: openidm
  # default to ClusterIP
  #type: NodePort
  externalPort: 80
  internalPort: 8080

resources:
  limits:
    cpu: 1000m
    memory: 1200Mi
  requests:
    cpu: 300m
    memory: 1024Mi

# Default log level. See templates/configmap/logging.properties. For example, you can use FINE here to
# see fine grained logging output using kubectl logs.
logLevel: INFO

ingress:
  class: nginx
  enabled: true
  annotations:
    # Nginx specific annotations
    kubernetes.io/ingress.class: nginx
    nginx.ingress.kubernetes.io/affinity: "cookie"
    nginx.ingress.kubernetes.io/session-cookie-name: "route"
    nginx.ingress.kubernetes.io/session-cookie-hash: "sha1"
    nginx.ingress.kubernetes.io/ssl-redirect: "true"

istio:
  enabled: false

# This is the exact value for TopologyKey. The other possible value is "failure-domain.beta.kubernetes.io/zone"
# which will ensure that pod is scheduled on nodes in different zones thus allowing for HA across zones.
# Note you want to leave this value as is if you are deploying a single zone cluster and change the values only
# if you have a multi-zone cluster.
topologyKey: "kubernetes.io/hostname"

# Audit log details for log streaming sidecar containers
# IDM can now stream logs to stdout. This setting will be deprecated in the future.
auditLogs: []
# auditLogs:
#   - name: access-logs
#     path: "/opt/openidm/audit/access.audit.json"
#   - name: activity-logs
#     path: "/opt/openidm/audit/activity.audit.json"
#   - name: authentication-logs
#     path: "/opt/openidm/audit/authentication.audit.json"
#   - name: config-logs
#     path: "/opt/openidm/audit/config.audit.json"
#   - name: recon-logs
#     path: "/opt/openidm/audit/recon.audit.json"
#   - name: sync-logs
#     path: "/opt/openidm/audit/sync.audit.json"

# Optional sed filter script that does search / replace after the configuration has been checked out
# This is a work around until OPENIDM-11529 is fixed
# example - search for qa and replace with prod:
# sedFilter: "s/login.qa.acme.com/login.prod.acme.com/g<|MERGE_RESOLUTION|>--- conflicted
+++ resolved
@@ -34,11 +34,7 @@
 
 image:
   repository: gcr.io/forgerock-io/idm
-<<<<<<< HEAD
-  tag: 7.0.0-686adffef7d13ddec35d5de0357e67f34fa07807
-=======
   tag: 7.0.0-eafa108a544f7a745ba4aedc7a8957e8cb040049
->>>>>>> 9ab933d3
   # Switch to IfNotPresent once we have milestone builds
   pullPolicy: Always
 
