# Default values for openidm.
# This is a YAML-formatted file.
# Declare variables to be passed into your templates.

replicaCount: 1

# Top level domain. Used to create the ingress
domain: example.com
subdomain: iam

# Configuration parameters. Common to all charts that require configuration from a
# source. Currently the only source is a git repo.
config:
  # Name of the configMap that holds the configuration repository URL and of
  # the secret required to access it.
  name: frconfig
  # Path to our project
  # path: /git/config/samples/idm/idm-am-ds-integration
  path: /git/config/7.0/default/idm/sync-with-ldap-bidirectional
  #
  # strategy defines how products get their configuration .
  # Using the git strategy, each helm chart pulls the configuration from git using an init container.
  strategy: git
  # If immutable is true, IDM  will not persist any configuration changes made in the admin UI (or via admin REST calls)
  # back out to the file system. If you are developing and want to IDM to write configuration changes back out
  # so they can saved and committed to git, set this to false.
  immutable: true

secret:
  name: openidm-secrets-env

# Used to form the FQDN  - see _helpers.tpl
component: openidm

image:
  repository: gcr.io/forgerock-io/idm
<<<<<<< HEAD
  tag: 7.0.0-bbdf00be80282976d4f58e9d4dace4b729256310
=======
  tag: 7.0.0-0c74571640c73a272e1c1d7fea27ae916de017d9
>>>>>>> 4a0879c7
  # Switch to IfNotPresent once we have milestone builds
  pullPolicy: Always

gitImage:
  repository: gcr.io/forgerock-io/git
  tag: 6.5.1
  pullPolicy: Always

# override Java JVM options.
# For JDK 11 add -XX:+IgnoreUnrecognizedVMOptions --add-opens=java.base/jdk.internal.loader=ALL-UNNAMED
javaOpts: "-Xmx1024m -server -XX:+UseG1GC"

# Specific values
openidm:
  repo:
    # DS external repo
    # host: userstore-0.userstore
    # port: 1389
    # user: "uid=admin"
    # password: password
    # postgres values
     host: postgresql
     port: 5432
     user: openidm
     password: openidm
     schema: openidm
     databaseName: openidm
  # Optional client secret for AM/IDM integration:
  idpconfig:
    clientsecret: password
  prometheus:
    username: prometheus
    password: prometheus

# Optional - if there is a DS userstore configured for synchornization or explict mapping when DS is used as repo
userstore:
  host: userstore-0.userstore
  password: password
  port: 1389
  basecontext: "ou=identities"

service:
  name: openidm
  # default to ClusterIP
  #type: NodePort
  externalPort: 80
  internalPort: 8080

resources:
  limits:
    cpu: 1000m
    memory: 1200Mi
  requests:
    cpu: 300m
    memory: 1024Mi

# Default log level. See templates/configmap/logging.properties. For example, you can use FINE here to
# see fine grained logging output using kubectl logs.
logLevel: INFO

ingress:
  class: nginx
  enabled: true
  annotations:
    # Nginx specific annotations
    kubernetes.io/ingress.class: nginx
    nginx.ingress.kubernetes.io/affinity: "cookie"
    nginx.ingress.kubernetes.io/session-cookie-name: "route"
    nginx.ingress.kubernetes.io/session-cookie-hash: "sha1"
    nginx.ingress.kubernetes.io/ssl-redirect: "true"

istio:
  enabled: false

# This is the exact value for TopologyKey. The other possible value is "failure-domain.beta.kubernetes.io/zone"
# which will ensure that pod is scheduled on nodes in different zones thus allowing for HA across zones.
# Note you want to leave this value as is if you are deploying a single zone cluster and change the values only
# if you have a multi-zone cluster.
topologyKey: "kubernetes.io/hostname"

# Audit log details for log streaming sidecar containers
# IDM can now stream logs to stdout. This setting will be deprecated in the future.
auditLogs: []
# auditLogs:
#   - name: access-logs
#     path: "/opt/openidm/audit/access.audit.json"
#   - name: activity-logs
#     path: "/opt/openidm/audit/activity.audit.json"
#   - name: authentication-logs
#     path: "/opt/openidm/audit/authentication.audit.json"
#   - name: config-logs
#     path: "/opt/openidm/audit/config.audit.json"
#   - name: recon-logs
#     path: "/opt/openidm/audit/recon.audit.json"
#   - name: sync-logs
#     path: "/opt/openidm/audit/sync.audit.json"

# Optional sed filter script that does search / replace after the configuration has been checked out
# This is a work around until OPENIDM-11529 is fixed
# example - search for qa and replace with prod:
# sedFilter: "s/login.qa.acme.com/login.prod.acme.com/g<|MERGE_RESOLUTION|>--- conflicted
+++ resolved
@@ -34,11 +34,7 @@
 
 image:
   repository: gcr.io/forgerock-io/idm
-<<<<<<< HEAD
-  tag: 7.0.0-bbdf00be80282976d4f58e9d4dace4b729256310
-=======
   tag: 7.0.0-0c74571640c73a272e1c1d7fea27ae916de017d9
->>>>>>> 4a0879c7
   # Switch to IfNotPresent once we have milestone builds
   pullPolicy: Always
 
