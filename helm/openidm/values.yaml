--- conflicted
+++ resolved
@@ -34,11 +34,7 @@
 
 image:
   repository: gcr.io/forgerock-io/idm
-<<<<<<< HEAD
-  tag: 7.0.0-ee1867d822b30dbf77d6a09572dcbc52431323a8
-=======
   tag: 7.0.0-6b463f966075cfa7fdfa909ed69e35e382685411
->>>>>>> 91b0913e
   # Switch to IfNotPresent once we have milestone builds
   pullPolicy: Always
 
