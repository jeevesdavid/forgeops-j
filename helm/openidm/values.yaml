--- conflicted
+++ resolved
@@ -34,11 +34,7 @@
 
 image:
   repository: gcr.io/forgerock-io/idm
-<<<<<<< HEAD
-  tag: 7.0.0-75d2ffd8d0ae29497ad256c10bab2f26211c76a5
-=======
   tag: 7.0.0-87895f2da9140325f45c833cb22175034206ef43
->>>>>>> d1838b63
   pullPolicy: IfNotPresent
   # For development use Always
   # pullPolicy: Always
