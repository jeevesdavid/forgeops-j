--- conflicted
+++ resolved
@@ -34,11 +34,7 @@
 
 image:
   repository: gcr.io/forgerock-io/idm
-<<<<<<< HEAD
-  tag: 7.0.0-3c3e76252494396790705720bf054d51bca9e284
-=======
   tag: 7.0.0-f60f0b2dabdf1d8acb513bc2b155a48e1cd39411
->>>>>>> c011a841
   # Switch to IfNotPresent once we have milestone builds
   pullPolicy: Always
 
