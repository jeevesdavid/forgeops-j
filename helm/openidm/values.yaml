--- conflicted
+++ resolved
@@ -34,11 +34,7 @@
 
 image:
   repository: gcr.io/forgerock-io/idm
-<<<<<<< HEAD
-  tag: 7.0.0-5392044d00d9181bd114d37c1917b960acdee9dd
-=======
   tag: 7.0.0-217c4f9b048ad1ff55470fc507a60d8d01307fdc
->>>>>>> 709ad17b
   # Switch to IfNotPresent once we have milestone builds
   pullPolicy: Always
 
