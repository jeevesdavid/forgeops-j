--- conflicted
+++ resolved
@@ -34,11 +34,7 @@
 
 image:
   repository: gcr.io/forgerock-io/idm
-<<<<<<< HEAD
-  tag: 7.0.0-130cd22aeab03e92aa3bb60136f853b542756dc2
-=======
   tag: 7.0.0-16662efa8c2d122c90242f2ee8017061cc00bc4a
->>>>>>> ef881d84
   # Switch to IfNotPresent once we have milestone builds
   pullPolicy: Always
 
