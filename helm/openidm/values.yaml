# Default values for openidm.
# This is a YAML-formatted file.
# Declare variables to be passed into your templates.

replicaCount: 1

# Top level domain. Used to create the ingress
domain: example.com
subdomain: iam

# Configuration parameters. Common to all charts that require configuration from a
# source. Currently the only source is a git repo.
config:
  # Name of the configMap that holds the configuration repository URL and of
  # the secret required to access it.
  name: frconfig
  # Path to our project
  # path: /git/config/samples/idm/idm-am-ds-integration
  path: /git/config/7.0/default/idm/sync-with-ldap-bidirectional
  #
  # strategy defines how products get their configuration .
  # Using the git strategy, each helm chart pulls the configuration from git using an init container.
  strategy: git
  # If immutable is true, IDM  will not persist any configuration changes made in the admin UI (or via admin REST calls)
  # back out to the file system. If you are developing and want to IDM to write configuration changes back out
  # so they can saved and committed to git, set this to false.
  immutable: true

secret:
  name: openidm-secrets-env

# Used to form the FQDN  - see _helpers.tpl
component: openidm

image:
  repository: gcr.io/forgerock-io/idm
<<<<<<< HEAD
  tag: 7.0.0-123022bc1c16356509a976202585510d7a10a2f2
=======
  tag: 7.0.0-54c6937477afb16e4348a617b23bbe614a590e65
>>>>>>> 0c3e1a45
  # Switch to IfNotPresent once we have milestone builds
  pullPolicy: Always

gitImage:
  repository: gcr.io/forgerock-io/git
  tag: 6.5.1
  pullPolicy: Always

# override Java JVM options.
# For JDK 11 add -XX:+IgnoreUnrecognizedVMOptions --add-opens=java.base/jdk.internal.loader=ALL-UNNAMED
javaOpts: "-Xmx1024m -server -XX:+UseG1GC"

# Specific values
openidm:
  repo:
    # DS external repo
    # host: userstore-0.userstore
    # port: 1389
    # user: "uid=admin"
    # password: password
    # postgres values
     host: postgresql
     port: 5432
     user: openidm
     password: openidm
     schema: openidm
     databaseName: openidm
  # Optional client secret for AM/IDM integration:
  idpconfig:
    clientsecret: password
  prometheus:
    username: prometheus
    password: prometheus

# Optional - if there is a DS userstore configured for synchornization or explict mapping when DS is used as repo
userstore:
  host: userstore-0.userstore
  password: password
  port: 1389
  basecontext: "ou=identities"

service:
  name: openidm
  # default to ClusterIP
  #type: NodePort
  externalPort: 80
  internalPort: 8080

resources:
  limits:
    cpu: 1000m
    memory: 1200Mi
  requests:
    cpu: 300m
    memory: 1024Mi

# Default log level. See templates/configmap/logging.properties. For example, you can use FINE here to
# see fine grained logging output using kubectl logs.
logLevel: INFO

ingress:
  class: nginx
  enabled: true
  annotations:
    # Nginx specific annotations
    kubernetes.io/ingress.class: nginx
    nginx.ingress.kubernetes.io/affinity: "cookie"
    nginx.ingress.kubernetes.io/session-cookie-name: "route"
    nginx.ingress.kubernetes.io/session-cookie-hash: "sha1"
    nginx.ingress.kubernetes.io/ssl-redirect: "true"

istio:
  enabled: false

# This is the exact value for TopologyKey. The other possible value is "failure-domain.beta.kubernetes.io/zone"
# which will ensure that pod is scheduled on nodes in different zones thus allowing for HA across zones.
# Note you want to leave this value as is if you are deploying a single zone cluster and change the values only
# if you have a multi-zone cluster.
topologyKey: "kubernetes.io/hostname"

# Audit log details for log streaming sidecar containers
# IDM can now stream logs to stdout. This setting will be deprecated in the future.
auditLogs: []
# auditLogs:
#   - name: access-logs
#     path: "/opt/openidm/audit/access.audit.json"
#   - name: activity-logs
#     path: "/opt/openidm/audit/activity.audit.json"
#   - name: authentication-logs
#     path: "/opt/openidm/audit/authentication.audit.json"
#   - name: config-logs
#     path: "/opt/openidm/audit/config.audit.json"
#   - name: recon-logs
#     path: "/opt/openidm/audit/recon.audit.json"
#   - name: sync-logs
#     path: "/opt/openidm/audit/sync.audit.json"

# Optional sed filter script that does search / replace after the configuration has been checked out
# This is a work around until OPENIDM-11529 is fixed
# example - search for qa and replace with prod:
# sedFilter: "s/login.qa.acme.com/login.prod.acme.com/g<|MERGE_RESOLUTION|>--- conflicted
+++ resolved
@@ -34,11 +34,7 @@
 
 image:
   repository: gcr.io/forgerock-io/idm
-<<<<<<< HEAD
-  tag: 7.0.0-123022bc1c16356509a976202585510d7a10a2f2
-=======
   tag: 7.0.0-54c6937477afb16e4348a617b23bbe614a590e65
->>>>>>> 0c3e1a45
   # Switch to IfNotPresent once we have milestone builds
   pullPolicy: Always
 
