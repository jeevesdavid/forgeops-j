# Default values for openidm.
# This is a YAML-formatted file.
# Declare variables to be passed into your templates.

replicaCount: 1

# Top level domain. Used to create the ingress
domain: example.com
subdomain: iam

# Configuration parameters. Common to all charts that require configuration from a
# source. Currently the only source is a git repo.
config:
  # Name of the configMap that holds the configuration repository URL and of
  # the secret required to access it.
  name: frconfig
  # Path to our project
  # path: /git/config/samples/idm/idm-am-ds-integration
  path: /git/config/7.0/default/idm/sync-with-ldap-bidirectional
  #
  # strategy defines how products get their configuration .
  # Using the git strategy, each helm chart pulls the configuration from git using an init container.
  strategy: git
  # If immutable is true, IDM  will not persist any configuration changes made in the admin UI (or via admin REST calls)
  # back out to the file system. If you are developing and want to IDM to write configuration changes back out
  # so they can saved and committed to git, set this to false.
  immutable: true

secret:
  name: openidm-secrets-env

# Used to form the FQDN  - see _helpers.tpl
component: openidm

image:
  repository: gcr.io/forgerock-io/idm
<<<<<<< HEAD
  tag: 7.0.0-2bf832097081a6cf4d16f66796dd841127e62bbf
=======
  tag: 7.0.0-24d9b55b82f29ad60a5a82e1afa4d41166c750c8
>>>>>>> a1eb5d46
  # Switch to IfNotPresent once we have milestone builds
  pullPolicy: Always

gitImage:
  repository: gcr.io/forgerock-io/git
  tag: 6.5.1
  pullPolicy: Always

# override Java JVM options.
# For JDK 11 add -XX:+IgnoreUnrecognizedVMOptions --add-opens=java.base/jdk.internal.loader=ALL-UNNAMED
javaOpts: "-Xmx1024m -server -XX:+UseG1GC"

# Specific values
openidm:
  repo:
    # DS external repo
    # host: userstore-0.userstore
    # port: 1389
    # user: "uid=admin"
    # password: password
    # postgres values
     host: postgresql
     port: 5432
     user: openidm
     password: openidm
     schema: openidm
     databaseName: openidm
  # Optional client secret for AM/IDM integration:
  idpconfig:
    clientsecret: password
  prometheus:
    username: prometheus
    password: prometheus

# Optional - if there is a DS userstore configured for synchornization or explict mapping when DS is used as repo
userstore:
  host: userstore-0.userstore
  password: password
  port: 1389
  basecontext: "ou=identities"

service:
  name: openidm
  # default to ClusterIP
  #type: NodePort
  externalPort: 80
  internalPort: 8080

resources:
  limits:
    cpu: 1000m
    memory: 1200Mi
  requests:
    cpu: 300m
    memory: 1024Mi

# Default log level. See templates/configmap/logging.properties. For example, you can use FINE here to
# see fine grained logging output using kubectl logs.
logLevel: INFO

ingress:
  class: nginx
  enabled: true
  annotations:
    # Nginx specific annotations
    kubernetes.io/ingress.class: nginx
    nginx.ingress.kubernetes.io/affinity: "cookie"
    nginx.ingress.kubernetes.io/session-cookie-name: "route"
    nginx.ingress.kubernetes.io/session-cookie-hash: "sha1"
    nginx.ingress.kubernetes.io/ssl-redirect: "true"
    nginx.ingress.kubernetes.io/body-size: "64m"
    nginx.ingress.kubernetes.io/send-timeout: "600"
    nginx.ingress.kubernetes.io/proxy-body-size: "64m"
    nginx.ingress.kubernetes.io/proxy-read-timeout: "600"
    nginx.ingress.kubernetes.io/proxy-send-timeout: "600"

istio:
  enabled: false

# This is the exact value for TopologyKey. The other possible value is "failure-domain.beta.kubernetes.io/zone"
# which will ensure that pod is scheduled on nodes in different zones thus allowing for HA across zones.
# Note you want to leave this value as is if you are deploying a single zone cluster and change the values only
# if you have a multi-zone cluster.
topologyKey: "kubernetes.io/hostname"

# Audit log details for log streaming sidecar containers
# IDM can now stream logs to stdout. This setting will be deprecated in the future.
auditLogs: []
# auditLogs:
#   - name: access-logs
#     path: "/opt/openidm/audit/access.audit.json"
#   - name: activity-logs
#     path: "/opt/openidm/audit/activity.audit.json"
#   - name: authentication-logs
#     path: "/opt/openidm/audit/authentication.audit.json"
#   - name: config-logs
#     path: "/opt/openidm/audit/config.audit.json"
#   - name: recon-logs
#     path: "/opt/openidm/audit/recon.audit.json"
#   - name: sync-logs
#     path: "/opt/openidm/audit/sync.audit.json"

# Optional sed filter script that does search / replace after the configuration has been checked out
# This is a work around until OPENIDM-11529 is fixed
# example - search for qa and replace with prod:
# sedFilter: "s/login.qa.acme.com/login.prod.acme.com/g<|MERGE_RESOLUTION|>--- conflicted
+++ resolved
@@ -34,11 +34,7 @@
 
 image:
   repository: gcr.io/forgerock-io/idm
-<<<<<<< HEAD
-  tag: 7.0.0-2bf832097081a6cf4d16f66796dd841127e62bbf
-=======
   tag: 7.0.0-24d9b55b82f29ad60a5a82e1afa4d41166c750c8
->>>>>>> a1eb5d46
   # Switch to IfNotPresent once we have milestone builds
   pullPolicy: Always
 
