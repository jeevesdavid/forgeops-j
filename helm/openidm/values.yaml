# Default values for openidm.
# This is a YAML-formatted file.
# Declare variables to be passed into your templates.

replicaCount: 1

# Top level domain. Used to create the ingress
domain: example.com
subdomain: iam

# Configuration parameters. Common to all charts that require configuration from a
# source. Currently the only source is a git repo.
config:
  # Name of the configMap that holds the configuration repository URL and of
  # the secret required to access it.
  name: frconfig
  # Path to our project
  # path: /git/config/samples/idm/idm-am-ds-integration
  path: /git/config/7.0/default/idm/sync-with-ldap-bidirectional
  #
  # strategy defines how products get their configuration .
  # Using the git strategy, each helm chart pulls the configuration from git using an init container.
  strategy: git
  # If immutable is true, IDM  will not persist any configuration changes made in the admin UI (or via admin REST calls)
  # back out to the file system. If you are developing and want to IDM to write configuration changes back out
  # so they can saved and committed to git, set this to false.
  immutable: true

secret:
  name: openidm-secrets-env

# Used to form the FQDN  - see _helpers.tpl
component: openidm

image:
  repository: gcr.io/forgerock-io/idm
<<<<<<< HEAD
  tag: 7.0.0-0776b4b8cba1fbc29a439f1e07531d40e4fc747f
=======
  tag: 7.0.0-53f17918c8a459d49f3126d1ee625b6ef382d0cb
>>>>>>> f6ec9e7a
  # Switch to IfNotPresent once we have milestone builds
  pullPolicy: Always

gitImage:
  repository: gcr.io/forgerock-io/git
  tag: 6.5.1
  pullPolicy: Always

# override Java JVM options.
# For JDK 11 add -XX:+IgnoreUnrecognizedVMOptions --add-opens=java.base/jdk.internal.loader=ALL-UNNAMED
javaOpts: "-Xmx1024m -server -XX:+UseG1GC"

# Specific values
openidm:
  repo:
    # DS external repo
    # host: userstore-0.userstore
    # port: 1389
    # user: "uid=admin"
    # password: password
    # postgres values
     host: postgresql
     port: 5432
     user: openidm
     password: openidm
     schema: openidm
     databaseName: openidm
  # Optional client secret for AM/IDM integration:
  idpconfig:
    clientsecret: password
  prometheus:
    username: prometheus
    password: prometheus

# Optional - if there is a DS userstore configured for synchornization or explict mapping when DS is used as repo
userstore:
  host: userstore-0.userstore
  password: password
  port: 1389
  basecontext: "ou=identities"

service:
  name: openidm
  # default to ClusterIP
  #type: NodePort
  externalPort: 80
  internalPort: 8080

resources:
  limits:
    cpu: 1000m
    memory: 1200Mi
  requests:
    cpu: 300m
    memory: 1024Mi

# Default log level. See templates/configmap/logging.properties. For example, you can use FINE here to
# see fine grained logging output using kubectl logs.
logLevel: INFO

ingress:
  class: nginx
  enabled: true
  annotations:
    # Nginx specific annotations
    kubernetes.io/ingress.class: nginx
    nginx.ingress.kubernetes.io/affinity: "cookie"
    nginx.ingress.kubernetes.io/session-cookie-name: "route"
    nginx.ingress.kubernetes.io/session-cookie-hash: "sha1"
    nginx.ingress.kubernetes.io/ssl-redirect: "true"
    nginx.ingress.kubernetes.io/body-size: "64m"
    nginx.ingress.kubernetes.io/send-timeout: "600"
    nginx.ingress.kubernetes.io/proxy-body-size: "64m"
    nginx.ingress.kubernetes.io/proxy-read-timeout: "600"
    nginx.ingress.kubernetes.io/proxy-send-timeout: "600"

istio:
  enabled: false

# This is the exact value for TopologyKey. The other possible value is "failure-domain.beta.kubernetes.io/zone"
# which will ensure that pod is scheduled on nodes in different zones thus allowing for HA across zones.
# Note you want to leave this value as is if you are deploying a single zone cluster and change the values only
# if you have a multi-zone cluster.
topologyKey: "kubernetes.io/hostname"

# Audit log details for log streaming sidecar containers
# IDM can now stream logs to stdout. This setting will be deprecated in the future.
auditLogs: []
# auditLogs:
#   - name: access-logs
#     path: "/opt/openidm/audit/access.audit.json"
#   - name: activity-logs
#     path: "/opt/openidm/audit/activity.audit.json"
#   - name: authentication-logs
#     path: "/opt/openidm/audit/authentication.audit.json"
#   - name: config-logs
#     path: "/opt/openidm/audit/config.audit.json"
#   - name: recon-logs
#     path: "/opt/openidm/audit/recon.audit.json"
#   - name: sync-logs
#     path: "/opt/openidm/audit/sync.audit.json"

# Optional sed filter script that does search / replace after the configuration has been checked out
# This is a work around until OPENIDM-11529 is fixed
# example - search for qa and replace with prod:
# sedFilter: "s/login.qa.acme.com/login.prod.acme.com/g<|MERGE_RESOLUTION|>--- conflicted
+++ resolved
@@ -34,11 +34,7 @@
 
 image:
   repository: gcr.io/forgerock-io/idm
-<<<<<<< HEAD
-  tag: 7.0.0-0776b4b8cba1fbc29a439f1e07531d40e4fc747f
-=======
   tag: 7.0.0-53f17918c8a459d49f3126d1ee625b6ef382d0cb
->>>>>>> f6ec9e7a
   # Switch to IfNotPresent once we have milestone builds
   pullPolicy: Always
 
