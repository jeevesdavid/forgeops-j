--- conflicted
+++ resolved
@@ -34,11 +34,7 @@
 
 image:
   repository: gcr.io/forgerock-io/idm
-<<<<<<< HEAD
-  tag: 7.0.0-68eb6085593d0c190b519a9a2b1e9773b9b322d0
-=======
   tag: 7.0.0-609c0849ad9d61d8998f3a44bd6c0f58b4edde6f
->>>>>>> ee58b858
   # Switch to IfNotPresent once we have milestone builds
   pullPolicy: Always
 
