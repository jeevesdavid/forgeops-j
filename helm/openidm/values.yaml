--- conflicted
+++ resolved
@@ -34,11 +34,7 @@
 
 image:
   repository: gcr.io/forgerock-io/idm
-<<<<<<< HEAD
-  tag: 7.0.0-3ad39c6fb3a257d5c3857a8197c738bc8b7a2a9b
-=======
   tag: 7.0.0-59ef92421a1d1bb31993dc828f9d2e776fe73829
->>>>>>> e3fc5bc2
   pullPolicy: IfNotPresent
   # For development use Always
   # pullPolicy: Always
