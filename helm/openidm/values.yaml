# Default values for openidm.
# This is a YAML-formatted file.
# Declare variables to be passed into your templates.

replicaCount: 1

# Top level domain. Used to create the ingress
domain: example.com
subdomain: iam

# Configuration parameters. Common to all charts that require configuration from a
# source. Currently the only source is a git repo.
config:
  # Name of the configMap that holds the configuration repository URL and of
  # the secret required to access it.
  name: frconfig
  # Path to our project
  # path: /git/config/samples/idm/idm-am-ds-integration
  path: /git/config/7.0/default/idm/sync-with-ldap-bidirectional
  #
  # strategy defines how products get their configuration .
  # Using the git strategy, each helm chart pulls the configuration from git using an init container.
  strategy: git
  # If immutable is true, IDM  will not persist any configuration changes made in the admin UI (or via admin REST calls)
  # back out to the file system. If you are developing and want to IDM to write configuration changes back out
  # so they can saved and committed to git, set this to false.
  immutable: true

secret:
  name: openidm-secrets-env

# Used to form the FQDN  - see _helpers.tpl
component: openidm

image:
  repository: gcr.io/forgerock-io/idm
<<<<<<< HEAD
  tag: 7.0.0-70f3611de5357115309688d28c2b3994ce396dfe
=======
  tag: 7.0.0-a65fed958a5b96005129ba3b23d7ec33107b1ceb
>>>>>>> fc7d36d7
  # Switch to IfNotPresent once we have milestone builds
  pullPolicy: Always

gitImage:
  repository: gcr.io/forgerock-io/git
  tag: 6.5.1
  pullPolicy: Always

# override Java JVM options.
# For JDK 11 add -XX:+IgnoreUnrecognizedVMOptions --add-opens=java.base/jdk.internal.loader=ALL-UNNAMED
javaOpts: "-Xmx1024m -server -XX:+UseG1GC"

# Specific values
openidm:
  repo:
    # DS external repo
    # host: userstore-0.userstore
    # port: 1389
    # user: "uid=admin"
    # password: password
    # postgres values
     host: postgresql
     port: 5432
     user: openidm
     password: openidm
     schema: openidm
     databaseName: openidm
  # Optional client secret for AM/IDM integration:
  idpconfig:
    clientsecret: password
  prometheus:
    username: prometheus
    password: prometheus

# Optional - if there is a DS userstore configured for synchornization or explict mapping when DS is used as repo
userstore:
  host: userstore-0.userstore
  password: password
  port: 1389
  basecontext: "ou=identities"

service:
  name: openidm
  # default to ClusterIP
  #type: NodePort
  externalPort: 80
  internalPort: 8080

resources:
  limits:
    cpu: 1000m
    memory: 1200Mi
  requests:
    cpu: 300m
    memory: 1024Mi

# Default log level. See templates/configmap/logging.properties. For example, you can use FINE here to
# see fine grained logging output using kubectl logs.
logLevel: INFO

ingress:
  class: nginx
  enabled: true
  annotations:
    # Nginx specific annotations
    kubernetes.io/ingress.class: nginx
    nginx.ingress.kubernetes.io/affinity: "cookie"
    nginx.ingress.kubernetes.io/session-cookie-name: "route"
    nginx.ingress.kubernetes.io/session-cookie-hash: "sha1"
    nginx.ingress.kubernetes.io/ssl-redirect: "true"
    nginx.ingress.kubernetes.io/body-size: "64m"
    nginx.ingress.kubernetes.io/send-timeout: "600"
    nginx.ingress.kubernetes.io/proxy-body-size: "64m"
    nginx.ingress.kubernetes.io/proxy-read-timeout: "600"
    nginx.ingress.kubernetes.io/proxy-send-timeout: "600"

istio:
  enabled: false

# This is the exact value for TopologyKey. The other possible value is "failure-domain.beta.kubernetes.io/zone"
# which will ensure that pod is scheduled on nodes in different zones thus allowing for HA across zones.
# Note you want to leave this value as is if you are deploying a single zone cluster and change the values only
# if you have a multi-zone cluster.
topologyKey: "kubernetes.io/hostname"

# Audit log details for log streaming sidecar containers
# IDM can now stream logs to stdout. This setting will be deprecated in the future.
auditLogs: []
# auditLogs:
#   - name: access-logs
#     path: "/opt/openidm/audit/access.audit.json"
#   - name: activity-logs
#     path: "/opt/openidm/audit/activity.audit.json"
#   - name: authentication-logs
#     path: "/opt/openidm/audit/authentication.audit.json"
#   - name: config-logs
#     path: "/opt/openidm/audit/config.audit.json"
#   - name: recon-logs
#     path: "/opt/openidm/audit/recon.audit.json"
#   - name: sync-logs
#     path: "/opt/openidm/audit/sync.audit.json"

# Optional sed filter script that does search / replace after the configuration has been checked out
# This is a work around until OPENIDM-11529 is fixed
# example - search for qa and replace with prod:
# sedFilter: "s/login.qa.acme.com/login.prod.acme.com/g<|MERGE_RESOLUTION|>--- conflicted
+++ resolved
@@ -34,11 +34,7 @@
 
 image:
   repository: gcr.io/forgerock-io/idm
-<<<<<<< HEAD
-  tag: 7.0.0-70f3611de5357115309688d28c2b3994ce396dfe
-=======
   tag: 7.0.0-a65fed958a5b96005129ba3b23d7ec33107b1ceb
->>>>>>> fc7d36d7
   # Switch to IfNotPresent once we have milestone builds
   pullPolicy: Always
 
