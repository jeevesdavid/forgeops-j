# Default values for openidm.
# This is a YAML-formatted file.
# Declare variables to be passed into your templates.

replicaCount: 1

# Top level domain. Used to create the ingress
domain: example.com
subdomain: iam

# Configuration parameters. Common to all charts that require configuration from a
# source. Currently the only source is a git repo.
config:
  # Name of the configMap that holds the configuration repository URL and of
  # the secret required to access it.
  name: frconfig
  # Path to our project
  # path: /git/config/samples/idm/idm-am-ds-integration
  path: /git/config/7.0/default/idm/sync-with-ldap-bidirectional
  #
  # strategy defines how products get their configuration .
  # Using the git strategy, each helm chart pulls the configuration from git using an init container.
  strategy: git
  # If immutable is true, IDM  will not persist any configuration changes made in the admin UI (or via admin REST calls)
  # back out to the file system. If you are developing and want to IDM to write configuration changes back out
  # so they can saved and committed to git, set this to false.
  immutable: true

secret:
  name: openidm-secrets-env

# Used to form the FQDN  - see _helpers.tpl
component: openidm

image:
  repository: gcr.io/forgerock-io/idm
<<<<<<< HEAD
  tag: 7.0.0-5d516346c14bcb32b16b8a3b37f16eb3044c3e27
=======
  tag: 7.0.0-db9c8fe54bae7715a9dc9162860b0d4f0c716f01
>>>>>>> 37a25f68
  pullPolicy: IfNotPresent
  # For development use Always
  # pullPolicy: Always

gitImage:
  repository: gcr.io/forgerock-io/git
  tag: 6.5.1
  pullPolicy: IfNotPresent

# override Java JVM options.
# For JDK 11 add -XX:+IgnoreUnrecognizedVMOptions --add-opens=java.base/jdk.internal.loader=ALL-UNNAMED
javaOpts: "-Xmx1024m -server -XX:+UseG1GC"

# Specific values
openidm:
  repo:
    # DS external repo
    # host: userstore-0.userstore
    # port: 1389
    # user: "uid=admin"
    # password: password
    # postgres values
     host: postgresql
     port: 5432
     user: openidm
     password: openidm
     schema: openidm
     databaseName: openidm
  # Optional client secret for AM/IDM integration:
  idpconfig:
    clientsecret: password
  prometheus:
    username: prometheus
    password: prometheus

# Optional - if there is a DS userstore configured for synchornization or explict mapping when DS is used as repo
userstore:
  host: userstore-0.userstore
  password: password
  port: 1389
  basecontext: "ou=identities"

service:
  name: openidm
  # default to ClusterIP
  #type: NodePort
  externalPort: 80
  internalPort: 8080

resources:
  limits:
    cpu: 1000m
    memory: 1200Mi
  requests:
    cpu: 300m
    memory: 1024Mi

# Default log level. See templates/configmap/logging.properties. For example, you can use FINE here to
# see fine grained logging output using kubectl logs.
logLevel: INFO

ingress:
  class: nginx
  enabled: true
  annotations:
    # Nginx specific annotations
    kubernetes.io/ingress.class: nginx
    nginx.ingress.kubernetes.io/affinity: "cookie"
    nginx.ingress.kubernetes.io/session-cookie-name: "route"
    nginx.ingress.kubernetes.io/session-cookie-hash: "sha1"
    nginx.ingress.kubernetes.io/ssl-redirect: "true"

istio:
  enabled: false

# This is the exact value for TopologyKey. The other possible value is "failure-domain.beta.kubernetes.io/zone"
# which will ensure that pod is scheduled on nodes in different zones thus allowing for HA across zones.
# Note you want to leave this value as is if you are deploying a single zone cluster and change the values only
# if you have a multi-zone cluster.
topologyKey: "kubernetes.io/hostname"

# Audit log details for log streaming sidecar containers
# IDM can now stream logs to stdout. This setting will be deprecated in the future.
auditLogs: []
# auditLogs:
#   - name: access-logs
#     path: "/opt/openidm/audit/access.audit.json"
#   - name: activity-logs
#     path: "/opt/openidm/audit/activity.audit.json"
#   - name: authentication-logs
#     path: "/opt/openidm/audit/authentication.audit.json"
#   - name: config-logs
#     path: "/opt/openidm/audit/config.audit.json"
#   - name: recon-logs
#     path: "/opt/openidm/audit/recon.audit.json"
#   - name: sync-logs
#     path: "/opt/openidm/audit/sync.audit.json"

# Optional sed filter script that does search / replace after the configuration has been checked out
# This is a work around until OPENIDM-11529 is fixed
# example - search for qa and replace with prod:
# sedFilter: "s/login.qa.acme.com/login.prod.acme.com/g<|MERGE_RESOLUTION|>--- conflicted
+++ resolved
@@ -34,11 +34,7 @@
 
 image:
   repository: gcr.io/forgerock-io/idm
-<<<<<<< HEAD
-  tag: 7.0.0-5d516346c14bcb32b16b8a3b37f16eb3044c3e27
-=======
   tag: 7.0.0-db9c8fe54bae7715a9dc9162860b0d4f0c716f01
->>>>>>> 37a25f68
   pullPolicy: IfNotPresent
   # For development use Always
   # pullPolicy: Always
