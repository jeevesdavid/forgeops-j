# Default values for openidm.
# This is a YAML-formatted file.
# Declare variables to be passed into your templates.

replicaCount: 1

# Top level domain. Used to create the ingress
domain: example.com
subdomain: iam

# Configuration parameters. Common to all charts that require configuration from a
# source. Currently the only source is a git repo.
config:
  # Name of the configMap that holds the configuration repository URL and of
  # the secret required to access it.
  name: frconfig
  # Path to our project
  # path: /git/config/samples/idm/idm-am-ds-integration
  path: /git/config/7.0/default/idm/sync-with-ldap-bidirectional
  #
  # strategy defines how products get their configuration .
  # Using the git strategy, each helm chart pulls the configuration from git using an init container.
  strategy: git
  # If immutable is true, IDM  will not persist any configuration changes made in the admin UI (or via admin REST calls)
  # back out to the file system. If you are developing and want to IDM to write configuration changes back out
  # so they can saved and committed to git, set this to false.
  immutable: true

secret:
  name: openidm-secrets-env

# Used to form the FQDN  - see _helpers.tpl
component: openidm

image:
  repository: gcr.io/forgerock-io/idm
<<<<<<< HEAD
  tag: 7.0.0-a65fed958a5b96005129ba3b23d7ec33107b1ceb
=======
  tag: 7.0.0-2bf832097081a6cf4d16f66796dd841127e62bbf
>>>>>>> 634a9bc6
  # Switch to IfNotPresent once we have milestone builds
  pullPolicy: Always

gitImage:
  repository: gcr.io/forgerock-io/git
  tag: 6.5.1
  pullPolicy: Always

# override Java JVM options.
# For JDK 11 add -XX:+IgnoreUnrecognizedVMOptions --add-opens=java.base/jdk.internal.loader=ALL-UNNAMED
javaOpts: "-Xmx1024m -server -XX:+UseG1GC"

# Specific values
openidm:
  repo:
    # DS external repo
    # host: userstore-0.userstore
    # port: 1389
    # user: "uid=admin"
    # password: password
    # postgres values
     host: postgresql
     port: 5432
     user: openidm
     password: openidm
     schema: openidm
     databaseName: openidm
  # Optional client secret for AM/IDM integration:
  idpconfig:
    clientsecret: password
  prometheus:
    username: prometheus
    password: prometheus

# Optional - if there is a DS userstore configured for synchornization or explict mapping when DS is used as repo
userstore:
  host: userstore-0.userstore
  password: password
  port: 1389
  basecontext: "ou=identities"

service:
  name: openidm
  # default to ClusterIP
  #type: NodePort
  externalPort: 80
  internalPort: 8080

resources:
  limits:
    cpu: 1000m
    memory: 1200Mi
  requests:
    cpu: 300m
    memory: 1024Mi

# Default log level. See templates/configmap/logging.properties. For example, you can use FINE here to
# see fine grained logging output using kubectl logs.
logLevel: INFO

ingress:
  class: nginx
  enabled: true
  annotations:
    # Nginx specific annotations
    kubernetes.io/ingress.class: nginx
    nginx.ingress.kubernetes.io/affinity: "cookie"
    nginx.ingress.kubernetes.io/session-cookie-name: "route"
    nginx.ingress.kubernetes.io/session-cookie-hash: "sha1"
    nginx.ingress.kubernetes.io/ssl-redirect: "true"
    nginx.ingress.kubernetes.io/body-size: "64m"
    nginx.ingress.kubernetes.io/send-timeout: "600"
    nginx.ingress.kubernetes.io/proxy-body-size: "64m"
    nginx.ingress.kubernetes.io/proxy-read-timeout: "600"
    nginx.ingress.kubernetes.io/proxy-send-timeout: "600"

istio:
  enabled: false

# This is the exact value for TopologyKey. The other possible value is "failure-domain.beta.kubernetes.io/zone"
# which will ensure that pod is scheduled on nodes in different zones thus allowing for HA across zones.
# Note you want to leave this value as is if you are deploying a single zone cluster and change the values only
# if you have a multi-zone cluster.
topologyKey: "kubernetes.io/hostname"

# Audit log details for log streaming sidecar containers
# IDM can now stream logs to stdout. This setting will be deprecated in the future.
auditLogs: []
# auditLogs:
#   - name: access-logs
#     path: "/opt/openidm/audit/access.audit.json"
#   - name: activity-logs
#     path: "/opt/openidm/audit/activity.audit.json"
#   - name: authentication-logs
#     path: "/opt/openidm/audit/authentication.audit.json"
#   - name: config-logs
#     path: "/opt/openidm/audit/config.audit.json"
#   - name: recon-logs
#     path: "/opt/openidm/audit/recon.audit.json"
#   - name: sync-logs
#     path: "/opt/openidm/audit/sync.audit.json"

# Optional sed filter script that does search / replace after the configuration has been checked out
# This is a work around until OPENIDM-11529 is fixed
# example - search for qa and replace with prod:
# sedFilter: "s/login.qa.acme.com/login.prod.acme.com/g<|MERGE_RESOLUTION|>--- conflicted
+++ resolved
@@ -34,11 +34,7 @@
 
 image:
   repository: gcr.io/forgerock-io/idm
-<<<<<<< HEAD
-  tag: 7.0.0-a65fed958a5b96005129ba3b23d7ec33107b1ceb
-=======
   tag: 7.0.0-2bf832097081a6cf4d16f66796dd841127e62bbf
->>>>>>> 634a9bc6
   # Switch to IfNotPresent once we have milestone builds
   pullPolicy: Always
 
