--- conflicted
+++ resolved
@@ -34,11 +34,7 @@
 
 image:
   repository: gcr.io/forgerock-io/idm
-<<<<<<< HEAD
-  tag: 7.0.0-dd3ad09400a16e8f21c36d03c1e032007b440dba
-=======
   tag: 7.0.0-2748b1a5fea2f049887ccefc58383e5403ad241f
->>>>>>> 87639f88
   # Switch to IfNotPresent once we have milestone builds
   pullPolicy: Always
 
