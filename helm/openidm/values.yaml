# Default values for openidm.
# This is a YAML-formatted file.
# Declare variables to be passed into your templates.

replicaCount: 1

# Top level domain. Used to create the ingress
domain: example.com
subdomain: iam

# Configuration parameters. Common to all charts that require configuration from a
# source. Currently the only source is a git repo.
config:
  # Name of the configMap that holds the configuration repository URL and of
  # the secret required to access it.
  name: frconfig
  # Path to our project
  # path: /git/config/samples/idm/idm-am-ds-integration
  path: /git/config/7.0/default/idm/sync-with-ldap-bidirectional
  #
  # strategy defines how products get their configuration .
  # Using the git strategy, each helm chart pulls the configuration from git using an init container.
  strategy: git
  # If immutable is true, IDM  will not persist any configuration changes made in the admin UI (or via admin REST calls)
  # back out to the file system. If you are developing and want to IDM to write configuration changes back out
  # so they can saved and committed to git, set this to false.
  immutable: true

secret:
  name: openidm-secrets-env

# Used to form the FQDN  - see _helpers.tpl
component: openidm

image:
  repository: gcr.io/forgerock-io/idm
<<<<<<< HEAD
  tag: 7.0.0-dbfc71b852c0a4032e12c03ca7ca6fe77bab2073
=======
  tag: 7.0.0-500e65d528ce8d04c82081c3bde2a15b7718fa3b
>>>>>>> 4ed39d69
  # Switch to IfNotPresent once we have milestone builds
  pullPolicy: Always

gitImage:
  repository: gcr.io/forgerock-io/git
  tag: 6.5.1
  pullPolicy: Always

# override Java JVM options.
# For JDK 11 add -XX:+IgnoreUnrecognizedVMOptions --add-opens=java.base/jdk.internal.loader=ALL-UNNAMED
javaOpts: "-Xmx1024m -server -XX:+UseG1GC"

# Specific values
openidm:
  repo:
    # DS external repo
    # host: userstore-0.userstore
    # port: 1389
    # user: "uid=admin"
    # password: password
    # postgres values
     host: postgresql
     port: 5432
     user: openidm
     password: openidm
     schema: openidm
     databaseName: openidm
  # Optional client secret for AM/IDM integration:
  idpconfig:
    clientsecret: password
  prometheus:
    username: prometheus
    password: prometheus

# Optional - if there is a DS userstore configured for synchornization or explict mapping when DS is used as repo
userstore:
  host: userstore-0.userstore
  password: password
  port: 1389
  basecontext: "ou=identities"

service:
  name: openidm
  # default to ClusterIP
  #type: NodePort
  externalPort: 80
  internalPort: 8080

resources:
  limits:
    cpu: 1000m
    memory: 1200Mi
  requests:
    cpu: 300m
    memory: 1024Mi

# Default log level. See templates/configmap/logging.properties. For example, you can use FINE here to
# see fine grained logging output using kubectl logs.
logLevel: INFO

ingress:
  class: nginx
  enabled: true
  annotations:
    # Nginx specific annotations
    kubernetes.io/ingress.class: nginx
    nginx.ingress.kubernetes.io/affinity: "cookie"
    nginx.ingress.kubernetes.io/session-cookie-name: "route"
    nginx.ingress.kubernetes.io/session-cookie-hash: "sha1"
    nginx.ingress.kubernetes.io/ssl-redirect: "true"
    nginx.ingress.kubernetes.io/body-size: "64m"
    nginx.ingress.kubernetes.io/send-timeout: "600"
    nginx.ingress.kubernetes.io/proxy-body-size: "64m"
    nginx.ingress.kubernetes.io/proxy-read-timeout: "600"
    nginx.ingress.kubernetes.io/proxy-send-timeout: "600"

istio:
  enabled: false

# This is the exact value for TopologyKey. The other possible value is "failure-domain.beta.kubernetes.io/zone"
# which will ensure that pod is scheduled on nodes in different zones thus allowing for HA across zones.
# Note you want to leave this value as is if you are deploying a single zone cluster and change the values only
# if you have a multi-zone cluster.
topologyKey: "kubernetes.io/hostname"

# Audit log details for log streaming sidecar containers
# IDM can now stream logs to stdout. This setting will be deprecated in the future.
auditLogs: []
# auditLogs:
#   - name: access-logs
#     path: "/opt/openidm/audit/access.audit.json"
#   - name: activity-logs
#     path: "/opt/openidm/audit/activity.audit.json"
#   - name: authentication-logs
#     path: "/opt/openidm/audit/authentication.audit.json"
#   - name: config-logs
#     path: "/opt/openidm/audit/config.audit.json"
#   - name: recon-logs
#     path: "/opt/openidm/audit/recon.audit.json"
#   - name: sync-logs
#     path: "/opt/openidm/audit/sync.audit.json"

# Optional sed filter script that does search / replace after the configuration has been checked out
# This is a work around until OPENIDM-11529 is fixed
# example - search for qa and replace with prod:
# sedFilter: "s/login.qa.acme.com/login.prod.acme.com/g<|MERGE_RESOLUTION|>--- conflicted
+++ resolved
@@ -34,11 +34,7 @@
 
 image:
   repository: gcr.io/forgerock-io/idm
-<<<<<<< HEAD
-  tag: 7.0.0-dbfc71b852c0a4032e12c03ca7ca6fe77bab2073
-=======
   tag: 7.0.0-500e65d528ce8d04c82081c3bde2a15b7718fa3b
->>>>>>> 4ed39d69
   # Switch to IfNotPresent once we have milestone builds
   pullPolicy: Always
 
