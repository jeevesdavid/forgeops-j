--- conflicted
+++ resolved
@@ -34,11 +34,7 @@
 
 image:
   repository: gcr.io/forgerock-io/idm
-<<<<<<< HEAD
-  tag: 7.0.0-0b3d2a53d7e09702b2f93b24dd7830af02bf73b0
-=======
   tag: 7.0.0-0a561b8dfe7295d2956d3f3a2a86260de30479e1
->>>>>>> d57298fd
   # Switch to IfNotPresent once we have milestone builds
   pullPolicy: Always
 
