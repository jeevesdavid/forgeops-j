--- conflicted
+++ resolved
@@ -29,11 +29,7 @@
 
 image:
   repository: gcr.io/forgerock-io/ig
-<<<<<<< HEAD
-  tag: 7.0.0-ca5efdcc923fd15e72afa7be9445354393d2be40
-=======
   tag: 7.0.0-d3262519e3deabca4f3f5271e636843b707a0871
->>>>>>> 99bfe643
   # Switch to IfNotPresent once we have milestone builds
   pullPolicy: Always
 
