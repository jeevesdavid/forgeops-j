--- conflicted
+++ resolved
@@ -29,11 +29,7 @@
 
 image:
   repository: gcr.io/forgerock-io/ig
-<<<<<<< HEAD
-  tag: 7.0.0-86614b5db10a124232f1aaae8b5863914f83205f
-=======
   tag: 7.0.0-23ab3d1833acb2f1e4292ea5b90d20e1c1e0f006
->>>>>>> c011a841
   # Switch to IfNotPresent once we have milestone builds
   pullPolicy: Always
 
