--- conflicted
+++ resolved
@@ -29,11 +29,7 @@
 
 image:
   repository: gcr.io/forgerock-io/ig
-<<<<<<< HEAD
-  tag: 7.0.0-231477340878bc7ca9179fa61a84ad2f972e0e36
-=======
   tag: 7.0.0-4f559ea806897b83f2e3ecba69e9ff449bd6d89e
->>>>>>> 869efe2e
   # Switch to IfNotPresent once we have milestone builds
   pullPolicy: Always
 
