--- conflicted
+++ resolved
@@ -29,11 +29,7 @@
 
 image:
   repository: gcr.io/forgerock-io/ig
-<<<<<<< HEAD
-  tag: 7.0.0-3f02abb29f49b919dceecc60ed07385702d2dc5f
-=======
   tag: 7.0.0-58010cde861640e516605232b16432c101d30752
->>>>>>> 45d5e498
   # Switch to IfNotPresent once we have milestone builds
   pullPolicy: Always
 
