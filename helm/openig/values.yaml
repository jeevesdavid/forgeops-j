--- conflicted
+++ resolved
@@ -29,11 +29,7 @@
 
 image:
   repository: gcr.io/forgerock-io/ig-standalone
-<<<<<<< HEAD
-  tag: 7.0.0-da537f34aeb9cdd2d9a28261e0ca3e34ace2132b
-=======
   tag: 7.0.0-fdf4089d68251db8194c651620581056ee930e0b
->>>>>>> b27234fd
   # Switch to IfNotPresent once we have milestone builds
   pullPolicy: Always
 
