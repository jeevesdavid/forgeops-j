# Copyright (c) 2016-2018 ForgeRock AS. Use of this source code is subject to the
# Common Development and Distribution License (CDDL) that can be found in the LICENSE file
#
# Default values for OpenIG.
# This is a YAML-formatted file.
# Declare variables to be passed into your templates.
replicaCount: 1

domain: example.com
subdomain: iam

# Configuration parameters. Common to all charts that require configuration from a
# source. Currently the only source is a git repo.
config:
  # Name of the configMap that holds the configuration repository URL and of
  # the secret required to access it.
  name: frconfig
  # Path to our project
  path: /git/config/6.5/default/ig/basic-sample
  # strategy defines how products get their configuration .
  # Using the git strategy, each helm chart pulls the configuration from git using an init container.
  strategy: git

secret:
  name: openig-secrets-env

# Tomcat JVM options.
catalinaOpts: "-Xmx512m"

image:
  repository: gcr.io/forgerock-io/ig
<<<<<<< HEAD
  tag: 7.0.0-16354b1b82e7b916d667d84aa693dffda88d660e
=======
  tag: 7.0.0-a51b677a020444167c99b798663f9d9f79606a49
>>>>>>> f13e831b
  # Switch to IfNotPresent once we have milestone builds
  pullPolicy: Always

gitImage:
  repository: gcr.io/forgerock-io/git
  tag: 6.5.1
  pullPolicy: IfNotPresent

resources:
#  limits:
#    cpu: 1000m
#    memory: 1024Mi
  requests:
    cpu: 200m
    memory: 512Mi

# These are both used to form the FQDN for the load balancer.  See _helpers.tpl
component: openig

service:
  name: openig
  type: ClusterIP
  externalPort: 80
  internalPort: 8080

ingress:
  class: nginx
  enabled: true
  annotations:
    kubernetes.io/ingress.class: nginx
    nginx.ingress.kubernetes.io/affinity: "cookie"
    nginx.ingress.kubernetes.io/ssl-redirect: "true"
    nginx.ingress.kubernetes.io/rewrite-target: "/"

# Audit log details for log streaming sidecar containers

auditLogs: []
# auditLogs:
#   - name: access-logs
#     path: "/tmp/logs/access.audit.json"
#   - name: debug-logs
#     path: "/tmp/logs/route-system.log"

istio:
  enabled: false

# healthURI: /
# readinessURI: /

# These values are for the smoke test. TODO: Normalize all IG configs
healthURI: /kube/liveness
readinessURI: /kube/readiness<|MERGE_RESOLUTION|>--- conflicted
+++ resolved
@@ -29,11 +29,7 @@
 
 image:
   repository: gcr.io/forgerock-io/ig
-<<<<<<< HEAD
-  tag: 7.0.0-16354b1b82e7b916d667d84aa693dffda88d660e
-=======
   tag: 7.0.0-a51b677a020444167c99b798663f9d9f79606a49
->>>>>>> f13e831b
   # Switch to IfNotPresent once we have milestone builds
   pullPolicy: Always
 
