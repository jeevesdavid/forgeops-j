# Copyright (c) 2016-2018 ForgeRock AS. Use of this source code is subject to the
# Common Development and Distribution License (CDDL) that can be found in the LICENSE file
#
# Default values for OpenIG.
# This is a YAML-formatted file.
# Declare variables to be passed into your templates.
replicaCount: 1

domain: example.com
subdomain: iam

# Configuration parameters. Common to all charts that require configuration from a
# source. Currently the only source is a git repo.
config:
  # Name of the configMap that holds the configuration repository URL and of
  # the secret required to access it.
  name: frconfig
  # Path to our project
  path: /git/config/6.5/default/ig/basic-sample
  # strategy defines how products get their configuration .
  # Using the git strategy, each helm chart pulls the configuration from git using an init container.
  strategy: git

secret:
  name: openig-secrets-env

# Tomcat JVM options.
catalinaOpts: "-Xmx512m"

image:
  repository: gcr.io/forgerock-io/ig-standalone
<<<<<<< HEAD
  tag: 7.0.0-c51a93199bc9bf8bcacc10be062b27dea67d2238
=======
  tag: 7.0.0-c5f6a70d4d60365166093ad9262a4f833b8a6cdc
>>>>>>> f7cac200
  # Switch to IfNotPresent once we have milestone builds
  pullPolicy: Always

gitImage:
  repository: gcr.io/forgerock-io/git
  tag: 6.5.1
  pullPolicy: Always

resources:
#  limits:
#    cpu: 1000m
#    memory: 1024Mi
  requests:
    cpu: 200m
    memory: 512Mi

# These are both used to form the FQDN for the load balancer.  See _helpers.tpl
component: openig

service:
  name: openig
  type: ClusterIP
  externalPort: 80
  internalPort: 8080

ingress:
  class: nginx
  enabled: true
  annotations:
    kubernetes.io/ingress.class: nginx
    nginx.ingress.kubernetes.io/affinity: "cookie"
    nginx.ingress.kubernetes.io/ssl-redirect: "true"
    nginx.ingress.kubernetes.io/rewrite-target: "/"

# Audit log details for log streaming sidecar containers

auditLogs: []
# auditLogs:
#   - name: access-logs
#     path: "/tmp/logs/access.audit.json"
#   - name: debug-logs
#     path: "/tmp/logs/route-system.log"

istio:
  enabled: false

# healthURI: /
# readinessURI: /

# These values are for the smoke test. TODO: Normalize all IG configs
healthURI: /kube/liveness
readinessURI: /kube/readiness<|MERGE_RESOLUTION|>--- conflicted
+++ resolved
@@ -29,11 +29,7 @@
 
 image:
   repository: gcr.io/forgerock-io/ig-standalone
-<<<<<<< HEAD
-  tag: 7.0.0-c51a93199bc9bf8bcacc10be062b27dea67d2238
-=======
   tag: 7.0.0-c5f6a70d4d60365166093ad9262a4f833b8a6cdc
->>>>>>> f7cac200
   # Switch to IfNotPresent once we have milestone builds
   pullPolicy: Always
 
