# Copyright (c) 2016-2018 ForgeRock AS. Use of this source code is subject to the
# Common Development and Distribution License (CDDL) that can be found in the LICENSE file
#
# Default values for OpenIG.
# This is a YAML-formatted file.
# Declare variables to be passed into your templates.
replicaCount: 1

domain: example.com
subdomain: iam

# Configuration parameters. Common to all charts that require configuration from a
# source. Currently the only source is a git repo.
config:
  # Name of the configMap that holds the configuration repository URL and of
  # the secret required to access it.
  name: frconfig
  # Path to our project
  path: /git/config/6.5/default/ig/basic-sample
  # strategy defines how products get their configuration .
  # Using the git strategy, each helm chart pulls the configuration from git using an init container.
  strategy: git

secret:
  name: openig-secrets-env

# Tomcat JVM options.
catalinaOpts: "-Xmx512m"

image:
  repository: gcr.io/forgerock-io/ig-standalone
<<<<<<< HEAD
  tag: 7.0.0-c9c9e810018d845e63c9817b7b9bf25c0de2f07c
=======
  tag: 7.0.0-0884b9b719cfdfc478afcfa9d40cbf0d239335f0
>>>>>>> 94125e99
  # Switch to IfNotPresent once we have milestone builds
  pullPolicy: Always

gitImage:
  repository: gcr.io/forgerock-io/git
  tag: 6.5.1
  pullPolicy: Always

resources:
#  limits:
#    cpu: 1000m
#    memory: 1024Mi
  requests:
    cpu: 200m
    memory: 512Mi

# These are both used to form the FQDN for the load balancer.  See _helpers.tpl
component: openig

service:
  name: openig
  type: ClusterIP
  externalPort: 80
  internalPort: 8080

ingress:
  class: nginx
  enabled: true
  annotations:
    kubernetes.io/ingress.class: nginx
    nginx.ingress.kubernetes.io/affinity: "cookie"
    nginx.ingress.kubernetes.io/ssl-redirect: "true"
    nginx.ingress.kubernetes.io/rewrite-target: "/"

# Audit log details for log streaming sidecar containers

auditLogs: []
# auditLogs:
#   - name: access-logs
#     path: "/tmp/logs/access.audit.json"
#   - name: debug-logs
#     path: "/tmp/logs/route-system.log"

istio:
  enabled: false

# healthURI: /
# readinessURI: /

# These values are for the smoke test. TODO: Normalize all IG configs
healthURI: /kube/liveness
readinessURI: /kube/readiness<|MERGE_RESOLUTION|>--- conflicted
+++ resolved
@@ -29,11 +29,7 @@
 
 image:
   repository: gcr.io/forgerock-io/ig-standalone
-<<<<<<< HEAD
-  tag: 7.0.0-c9c9e810018d845e63c9817b7b9bf25c0de2f07c
-=======
   tag: 7.0.0-0884b9b719cfdfc478afcfa9d40cbf0d239335f0
->>>>>>> 94125e99
   # Switch to IfNotPresent once we have milestone builds
   pullPolicy: Always
 
