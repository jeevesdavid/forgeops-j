--- conflicted
+++ resolved
@@ -29,11 +29,7 @@
 
 image:
   repository: gcr.io/forgerock-io/ig
-<<<<<<< HEAD
-  tag: 7.0.0-ad7685d53263df261766b93872ad7b25af6bbee5
-=======
   tag: 7.0.0-2525deb56deee06692f5feb12f67f75b012e782f
->>>>>>> cda1003b
   # Switch to IfNotPresent once we have milestone builds
   pullPolicy: Always
 
