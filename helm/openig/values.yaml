# Copyright (c) 2016-2018 ForgeRock AS. Use of this source code is subject to the
# Common Development and Distribution License (CDDL) that can be found in the LICENSE file
#
# Default values for OpenIG.
# This is a YAML-formatted file.
# Declare variables to be passed into your templates.
replicaCount: 1

domain: example.com
subdomain: iam

# Configuration parameters. Common to all charts that require configuration from a
# source. Currently the only source is a git repo.
config:
  # Name of the configMap that holds the configuration repository URL and of
  # the secret required to access it.
  name: frconfig
  # Path to our project
  path: /git/config/6.5/default/ig/basic-sample
  # strategy defines how products get their configuration .
  # Using the git strategy, each helm chart pulls the configuration from git using an init container.
  strategy: git

secret:
  name: openig-secrets-env

# Tomcat JVM options.
catalinaOpts: "-Xmx512m"

image:
  repository: gcr.io/forgerock-io/ig-standalone
<<<<<<< HEAD
  tag: 7.0.0-a89f33efd26618393826f55d0160f5888cae718f
=======
  tag: 7.0.0-f770e571701d771c2c93e57eb241d30039f36c5d
>>>>>>> d9a7409c
  # Switch to IfNotPresent once we have milestone builds
  pullPolicy: Always

gitImage:
  repository: gcr.io/forgerock-io/git
  tag: 6.5.1
  pullPolicy: Always

resources:
#  limits:
#    cpu: 1000m
#    memory: 1024Mi
  requests:
    cpu: 200m
    memory: 512Mi

# These are both used to form the FQDN for the load balancer.  See _helpers.tpl
component: openig

service:
  name: openig
  type: ClusterIP
  externalPort: 80
  internalPort: 8080

ingress:
  class: nginx
  enabled: true
  annotations:
    kubernetes.io/ingress.class: nginx
    nginx.ingress.kubernetes.io/affinity: "cookie"
    nginx.ingress.kubernetes.io/ssl-redirect: "true"
    nginx.ingress.kubernetes.io/rewrite-target: "/"

# Audit log details for log streaming sidecar containers

auditLogs: []
# auditLogs:
#   - name: access-logs
#     path: "/tmp/logs/access.audit.json"
#   - name: debug-logs
#     path: "/tmp/logs/route-system.log"

istio:
  enabled: false

# healthURI: /
# readinessURI: /

# These values are for the smoke test. TODO: Normalize all IG configs
healthURI: /kube/liveness
readinessURI: /kube/readiness<|MERGE_RESOLUTION|>--- conflicted
+++ resolved
@@ -29,11 +29,7 @@
 
 image:
   repository: gcr.io/forgerock-io/ig-standalone
-<<<<<<< HEAD
-  tag: 7.0.0-a89f33efd26618393826f55d0160f5888cae718f
-=======
   tag: 7.0.0-f770e571701d771c2c93e57eb241d30039f36c5d
->>>>>>> d9a7409c
   # Switch to IfNotPresent once we have milestone builds
   pullPolicy: Always
 
