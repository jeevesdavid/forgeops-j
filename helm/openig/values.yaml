# Copyright (c) 2016-2018 ForgeRock AS. Use of this source code is subject to the
# Common Development and Distribution License (CDDL) that can be found in the LICENSE file
#
# Default values for OpenIG.
# This is a YAML-formatted file.
# Declare variables to be passed into your templates.
replicaCount: 1

domain: example.com
subdomain: iam

# Configuration parameters. Common to all charts that require configuration from a
# source. Currently the only source is a git repo.
config:
  # Name of the configMap that holds the configuration repository URL and of
  # the secret required to access it.
  name: frconfig
  # Path to our project
  path: /git/config/6.5/default/ig/basic-sample
  # strategy defines how products get their configuration .
  # Using the git strategy, each helm chart pulls the configuration from git using an init container.
  strategy: git

secret:
  name: openig-secrets-env

# Tomcat JVM options.
catalinaOpts: "-Xmx512m"

image:
  repository: gcr.io/forgerock-io/ig-standalone
<<<<<<< HEAD
  tag: 7.0.0-8a9e1417bf5c1b8dea649c70dcf621570ceaf3ab
=======
  tag: 7.0.0-67d6c890093bbc057fb1b3dd7f1b4a1110b6ee54
>>>>>>> a96b8681
  # Switch to IfNotPresent once we have milestone builds
  pullPolicy: Always

gitImage:
  repository: gcr.io/forgerock-io/git
  tag: 6.5.1
  pullPolicy: Always

resources:
#  limits:
#    cpu: 1000m
#    memory: 1024Mi
  requests:
    cpu: 200m
    memory: 512Mi

# These are both used to form the FQDN for the load balancer.  See _helpers.tpl
component: openig

service:
  name: openig
  type: ClusterIP
  externalPort: 80
  internalPort: 8080

ingress:
  class: nginx
  enabled: true
  annotations:
    kubernetes.io/ingress.class: nginx
    nginx.ingress.kubernetes.io/affinity: "cookie"
    nginx.ingress.kubernetes.io/ssl-redirect: "true"
    nginx.ingress.kubernetes.io/rewrite-target: "/"

# Audit log details for log streaming sidecar containers

auditLogs: []
# auditLogs:
#   - name: access-logs
#     path: "/tmp/logs/access.audit.json"
#   - name: debug-logs
#     path: "/tmp/logs/route-system.log"

istio:
  enabled: false

# healthURI: /
# readinessURI: /

# These values are for the smoke test. TODO: Normalize all IG configs
healthURI: /kube/liveness
readinessURI: /kube/readiness<|MERGE_RESOLUTION|>--- conflicted
+++ resolved
@@ -29,11 +29,7 @@
 
 image:
   repository: gcr.io/forgerock-io/ig-standalone
-<<<<<<< HEAD
-  tag: 7.0.0-8a9e1417bf5c1b8dea649c70dcf621570ceaf3ab
-=======
   tag: 7.0.0-67d6c890093bbc057fb1b3dd7f1b4a1110b6ee54
->>>>>>> a96b8681
   # Switch to IfNotPresent once we have milestone builds
   pullPolicy: Always
 
