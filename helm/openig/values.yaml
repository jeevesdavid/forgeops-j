--- conflicted
+++ resolved
@@ -29,11 +29,7 @@
 
 image:
   repository: gcr.io/forgerock-io/ig
-<<<<<<< HEAD
-  tag: 7.0.0-bf129b1d79e3c7eb1b80a36a0f3c9ef5f39b570f
-=======
   tag: 7.0.0-e3432fcea625fa23af09a24dea1e4ab56e151e4f
->>>>>>> f2161068
   # Switch to IfNotPresent once we have milestone builds
   pullPolicy: Always
 
