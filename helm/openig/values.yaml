--- conflicted
+++ resolved
@@ -29,11 +29,7 @@
 
 image:
   repository: gcr.io/forgerock-io/ig-standalone
-<<<<<<< HEAD
-  tag: 7.0.0-0a8d76ed7f3ce06e4cefdea0aa7dcc45e75bdd0c
-=======
   tag: 7.0.0-425fb8db405aa3aa3ca1ee74189f68d31ea1de3f
->>>>>>> 54d8f8f4
   # Switch to IfNotPresent once we have milestone builds
   pullPolicy: Always
 
