# Copyright (c) 2016-2018 ForgeRock AS. Use of this source code is subject to the
# Common Development and Distribution License (CDDL) that can be found in the LICENSE file
#
# Default values for OpenIG.
# This is a YAML-formatted file.
# Declare variables to be passed into your templates.
replicaCount: 1

domain: example.com
subdomain: iam

# Configuration parameters. Common to all charts that require configuration from a
# source. Currently the only source is a git repo.
config:
  # Name of the configMap that holds the configuration repository URL and of
  # the secret required to access it.
  name: frconfig
  # Path to our project
  path: /git/config/6.5/default/ig/basic-sample
  # strategy defines how products get their configuration .
  # Using the git strategy, each helm chart pulls the configuration from git using an init container.
  strategy: git

secret:
  name: openig-secrets-env

# Tomcat JVM options.
catalinaOpts: "-Xmx512m"

image:
  repository: gcr.io/forgerock-io/ig
<<<<<<< HEAD
  tag: 7.0.0-2568c23d0d7eb80ea6c6ef882d3b74dc3090d73d
=======
  tag: 7.0.0-ad7685d53263df261766b93872ad7b25af6bbee5
>>>>>>> 151ecc25
  # Switch to IfNotPresent once we have milestone builds
  pullPolicy: Always

gitImage:
  repository: gcr.io/forgerock-io/git
  tag: 6.5.1
  pullPolicy: IfNotPresent

resources:
#  limits:
#    cpu: 1000m
#    memory: 1024Mi
  requests:
    cpu: 200m
    memory: 512Mi

# These are both used to form the FQDN for the load balancer.  See _helpers.tpl
component: openig

service:
  name: openig
  type: ClusterIP
  externalPort: 80
  internalPort: 8080

ingress:
  class: nginx
  enabled: true
  annotations:
    kubernetes.io/ingress.class: nginx
    nginx.ingress.kubernetes.io/affinity: "cookie"
    nginx.ingress.kubernetes.io/ssl-redirect: "true"
    nginx.ingress.kubernetes.io/rewrite-target: "/"

# Audit log details for log streaming sidecar containers

auditLogs: []
# auditLogs:
#   - name: access-logs
#     path: "/tmp/logs/access.audit.json"
#   - name: debug-logs
#     path: "/tmp/logs/route-system.log"

istio:
  enabled: false

# healthURI: /
# readinessURI: /

# These values are for the smoke test. TODO: Normalize all IG configs
healthURI: /kube/liveness
readinessURI: /kube/readiness<|MERGE_RESOLUTION|>--- conflicted
+++ resolved
@@ -29,11 +29,7 @@
 
 image:
   repository: gcr.io/forgerock-io/ig
-<<<<<<< HEAD
-  tag: 7.0.0-2568c23d0d7eb80ea6c6ef882d3b74dc3090d73d
-=======
   tag: 7.0.0-ad7685d53263df261766b93872ad7b25af6bbee5
->>>>>>> 151ecc25
   # Switch to IfNotPresent once we have milestone builds
   pullPolicy: Always
 
