# Copyright (c) 2016-2018 ForgeRock AS. Use of this source code is subject to the
# Common Development and Distribution License (CDDL) that can be found in the LICENSE file
#
# Default values for OpenIG.
# This is a YAML-formatted file.
# Declare variables to be passed into your templates.
replicaCount: 1

domain: example.com
subdomain: iam

# Configuration parameters. Common to all charts that require configuration from a
# source. Currently the only source is a git repo.
config:
  # Name of the configMap that holds the configuration repository URL and of
  # the secret required to access it.
  name: frconfig
  # Path to our project
  path: /git/config/6.5/default/ig/basic-sample
  # strategy defines how products get their configuration .
  # Using the git strategy, each helm chart pulls the configuration from git using an init container.
  strategy: git

secret:
  name: openig-secrets-env

# Tomcat JVM options.
catalinaOpts: "-Xmx512m"

image:
  repository: gcr.io/forgerock-io/ig
<<<<<<< HEAD
  tag: 7.0.0-becf5885da967f144c48aa26db543a2d65ba882b
=======
  tag: 7.0.0-d45578b0359e14ae1ba08f31c453b721a4e5869b
>>>>>>> 13517d39
  # Switch to IfNotPresent once we have milestone builds
  pullPolicy: Always

gitImage:
  repository: gcr.io/forgerock-io/git
  tag: 6.5.1
  pullPolicy: Always

resources:
#  limits:
#    cpu: 1000m
#    memory: 1024Mi
  requests:
    cpu: 200m
    memory: 512Mi

# These are both used to form the FQDN for the load balancer.  See _helpers.tpl
component: openig

service:
  name: openig
  type: ClusterIP
  externalPort: 80
  internalPort: 8080

ingress:
  class: nginx
  enabled: true
  annotations:
    kubernetes.io/ingress.class: nginx
    nginx.ingress.kubernetes.io/affinity: "cookie"
    nginx.ingress.kubernetes.io/ssl-redirect: "true"
    nginx.ingress.kubernetes.io/rewrite-target: "/"

# Audit log details for log streaming sidecar containers

auditLogs: []
# auditLogs:
#   - name: access-logs
#     path: "/tmp/logs/access.audit.json"
#   - name: debug-logs
#     path: "/tmp/logs/route-system.log"

istio:
  enabled: false

# healthURI: /
# readinessURI: /

# These values are for the smoke test. TODO: Normalize all IG configs
healthURI: /kube/liveness
readinessURI: /kube/readiness<|MERGE_RESOLUTION|>--- conflicted
+++ resolved
@@ -29,11 +29,7 @@
 
 image:
   repository: gcr.io/forgerock-io/ig
-<<<<<<< HEAD
-  tag: 7.0.0-becf5885da967f144c48aa26db543a2d65ba882b
-=======
   tag: 7.0.0-d45578b0359e14ae1ba08f31c453b721a4e5869b
->>>>>>> 13517d39
   # Switch to IfNotPresent once we have milestone builds
   pullPolicy: Always
 
