# Copyright (c) 2016-2018 ForgeRock AS. Use of this source code is subject to the
# Common Development and Distribution License (CDDL) that can be found in the LICENSE file
#
# Default values for OpenIG.
# This is a YAML-formatted file.
# Declare variables to be passed into your templates.
replicaCount: 1

domain: example.com
subdomain: iam

# Configuration parameters. Common to all charts that require configuration from a
# source. Currently the only source is a git repo.
config:
  # Name of the configMap that holds the configuration repository URL and of
  # the secret required to access it.
  name: frconfig
  # Path to our project
  path: /git/config/6.5/default/ig/basic-sample
  # strategy defines how products get their configuration .
  # Using the git strategy, each helm chart pulls the configuration from git using an init container.
  strategy: git

secret:
  name: openig-secrets-env

# Tomcat JVM options.
catalinaOpts: "-Xmx512m"

image:
  repository: gcr.io/forgerock-io/ig
<<<<<<< HEAD
  tag: 7.0.0-ed6cd5133ea97d3a55e33626809a0626dcba8bf7
=======
  tag: 7.0.0-aee7a3c380d809b83afca8ef4335b0977bb38a6c
>>>>>>> e0b0658b
  # Switch to IfNotPresent once we have milestone builds
  pullPolicy: Always

gitImage:
  repository: gcr.io/forgerock-io/git
  tag: 6.5.1
  pullPolicy: Always

resources:
#  limits:
#    cpu: 1000m
#    memory: 1024Mi
  requests:
    cpu: 200m
    memory: 512Mi

# These are both used to form the FQDN for the load balancer.  See _helpers.tpl
component: openig

service:
  name: openig
  type: ClusterIP
  externalPort: 80
  internalPort: 8080

ingress:
  class: nginx
  enabled: true
  annotations:
    kubernetes.io/ingress.class: nginx
    nginx.ingress.kubernetes.io/affinity: "cookie"
    nginx.ingress.kubernetes.io/ssl-redirect: "true"
    nginx.ingress.kubernetes.io/rewrite-target: "/"

# Audit log details for log streaming sidecar containers

auditLogs: []
# auditLogs:
#   - name: access-logs
#     path: "/tmp/logs/access.audit.json"
#   - name: debug-logs
#     path: "/tmp/logs/route-system.log"

istio:
  enabled: false

# healthURI: /
# readinessURI: /

# These values are for the smoke test. TODO: Normalize all IG configs
healthURI: /kube/liveness
readinessURI: /kube/readiness<|MERGE_RESOLUTION|>--- conflicted
+++ resolved
@@ -29,11 +29,7 @@
 
 image:
   repository: gcr.io/forgerock-io/ig
-<<<<<<< HEAD
-  tag: 7.0.0-ed6cd5133ea97d3a55e33626809a0626dcba8bf7
-=======
   tag: 7.0.0-aee7a3c380d809b83afca8ef4335b0977bb38a6c
->>>>>>> e0b0658b
   # Switch to IfNotPresent once we have milestone builds
   pullPolicy: Always
 
