--- conflicted
+++ resolved
@@ -29,11 +29,7 @@
 
 image:
   repository: gcr.io/forgerock-io/ig
-<<<<<<< HEAD
-  tag: 7.0.0-f85ce882ba4ee7d1c9591e99f9475962e2fb87f3
-=======
   tag: 7.0.0-e909e4fe4441da89c1ef963660a64845980c11ae
->>>>>>> 404ccffd
   # Switch to IfNotPresent once we have milestone builds
   pullPolicy: Always
 
