# Copyright (c) 2016-2018 ForgeRock AS. Use of this source code is subject to the
# Common Development and Distribution License (CDDL) that can be found in the LICENSE file
#
# Default values for OpenIG.
# This is a YAML-formatted file.
# Declare variables to be passed into your templates.
replicaCount: 1

domain: example.com
subdomain: iam

# Configuration parameters. Common to all charts that require configuration from a
# source. Currently the only source is a git repo.
config:
  # Name of the configMap that holds the configuration repository URL and of
  # the secret required to access it.
  name: frconfig
  # Path to our project
  path: /git/config/6.5/default/ig/basic-sample
  # strategy defines how products get their configuration .
  # Using the git strategy, each helm chart pulls the configuration from git using an init container.
  strategy: git

secret:
  name: openig-secrets-env

# Tomcat JVM options.
catalinaOpts: "-Xmx512m"

image:
  repository: gcr.io/forgerock-io/ig
<<<<<<< HEAD
  tag: 7.0.0-e895fded9709b1222de876faf09e0a06c66cd251
=======
  tag: 7.0.0-eb5e864dd70e7a129778df364401fc763892ac3e
>>>>>>> dcf7b7b3
  # Switch to IfNotPresent once we have milestone builds
  pullPolicy: Always

gitImage:
  repository: gcr.io/forgerock-io/git
  tag: 6.5.1
  pullPolicy: IfNotPresent

resources:
#  limits:
#    cpu: 1000m
#    memory: 1024Mi
  requests:
    cpu: 200m
    memory: 512Mi

# These are both used to form the FQDN for the load balancer.  See _helpers.tpl
component: openig

service:
  name: openig
  type: ClusterIP
  externalPort: 80
  internalPort: 8080

ingress:
  class: nginx
  enabled: true
  annotations:
    kubernetes.io/ingress.class: nginx
    nginx.ingress.kubernetes.io/affinity: "cookie"
    nginx.ingress.kubernetes.io/ssl-redirect: "true"
    nginx.ingress.kubernetes.io/rewrite-target: "/"

# Audit log details for log streaming sidecar containers

auditLogs: []
# auditLogs:
#   - name: access-logs
#     path: "/tmp/logs/access.audit.json"
#   - name: debug-logs
#     path: "/tmp/logs/route-system.log"

istio:
  enabled: false

# healthURI: /
# readinessURI: /

# These values are for the smoke test. TODO: Normalize all IG configs
healthURI: /kube/liveness
readinessURI: /kube/readiness<|MERGE_RESOLUTION|>--- conflicted
+++ resolved
@@ -29,11 +29,7 @@
 
 image:
   repository: gcr.io/forgerock-io/ig
-<<<<<<< HEAD
-  tag: 7.0.0-e895fded9709b1222de876faf09e0a06c66cd251
-=======
   tag: 7.0.0-eb5e864dd70e7a129778df364401fc763892ac3e
->>>>>>> dcf7b7b3
   # Switch to IfNotPresent once we have milestone builds
   pullPolicy: Always
 
