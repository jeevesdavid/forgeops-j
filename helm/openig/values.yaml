# Copyright (c) 2016-2018 ForgeRock AS. Use of this source code is subject to the
# Common Development and Distribution License (CDDL) that can be found in the LICENSE file
#
# Default values for OpenIG.
# This is a YAML-formatted file.
# Declare variables to be passed into your templates.
replicaCount: 1

domain: example.com
subdomain: iam

# Configuration parameters. Common to all charts that require configuration from a
# source. Currently the only source is a git repo.
config:
  # Name of the configMap that holds the configuration repository URL and of
  # the secret required to access it.
  name: frconfig
  # Path to our project
  path: /git/config/6.5/default/ig/basic-sample
  # strategy defines how products get their configuration .
  # Using the git strategy, each helm chart pulls the configuration from git using an init container.
  strategy: git

secret:
  name: openig-secrets-env

# Tomcat JVM options.
catalinaOpts: "-Xmx512m"

image:
  repository: gcr.io/forgerock-io/ig
<<<<<<< HEAD
  tag: 7.0.0-c52b31fd427eb0dbf3f91dfafcbbf22279a53570
=======
  tag: 7.0.0-86614b5db10a124232f1aaae8b5863914f83205f
>>>>>>> 91b0913e
  # Switch to IfNotPresent once we have milestone builds
  pullPolicy: Always

gitImage:
  repository: gcr.io/forgerock-io/git
  tag: 6.5.1
  pullPolicy: Always

resources:
#  limits:
#    cpu: 1000m
#    memory: 1024Mi
  requests:
    cpu: 200m
    memory: 512Mi

# These are both used to form the FQDN for the load balancer.  See _helpers.tpl
component: openig

service:
  name: openig
  type: ClusterIP
  externalPort: 80
  internalPort: 8080

ingress:
  class: nginx
  enabled: true
  annotations:
    kubernetes.io/ingress.class: nginx
    nginx.ingress.kubernetes.io/affinity: "cookie"
    nginx.ingress.kubernetes.io/ssl-redirect: "true"
    nginx.ingress.kubernetes.io/rewrite-target: "/"

# Audit log details for log streaming sidecar containers

auditLogs: []
# auditLogs:
#   - name: access-logs
#     path: "/tmp/logs/access.audit.json"
#   - name: debug-logs
#     path: "/tmp/logs/route-system.log"

istio:
  enabled: false

# healthURI: /
# readinessURI: /

# These values are for the smoke test. TODO: Normalize all IG configs
healthURI: /kube/liveness
readinessURI: /kube/readiness<|MERGE_RESOLUTION|>--- conflicted
+++ resolved
@@ -29,11 +29,7 @@
 
 image:
   repository: gcr.io/forgerock-io/ig
-<<<<<<< HEAD
-  tag: 7.0.0-c52b31fd427eb0dbf3f91dfafcbbf22279a53570
-=======
   tag: 7.0.0-86614b5db10a124232f1aaae8b5863914f83205f
->>>>>>> 91b0913e
   # Switch to IfNotPresent once we have milestone builds
   pullPolicy: Always
 
