# Copyright (c) 2016-2018 ForgeRock AS. Use of this source code is subject to the
# Common Development and Distribution License (CDDL) that can be found in the LICENSE file
#
# Default values for OpenIG.
# This is a YAML-formatted file.
# Declare variables to be passed into your templates.
replicaCount: 1

domain: example.com
subdomain: iam

# Configuration parameters. Common to all charts that require configuration from a
# source. Currently the only source is a git repo.
config:
  # Name of the configMap that holds the configuration repository URL and of
  # the secret required to access it.
  name: frconfig
  # Path to our project
  path: /git/config/6.5/default/ig/basic-sample
  # strategy defines how products get their configuration .
  # Using the git strategy, each helm chart pulls the configuration from git using an init container.
  strategy: git

secret:
  name: openig-secrets-env

# Tomcat JVM options.
catalinaOpts: "-Xmx512m"

image:
<<<<<<< HEAD
  repository: gcr.io/forgerock-io/ig
  tag: 7.0.0-4d4e7e3fba49d7725956d138df92f6b67b023dd8
=======
  repository: gcr.io/forgerock-io/ig-standalone
  tag: 7.0.0-3f02791cf6273b3ce3e9e4866f3f9bdf7a2e483e
>>>>>>> 5779e099
  # Switch to IfNotPresent once we have milestone builds
  pullPolicy: Always

gitImage:
  repository: gcr.io/forgerock-io/git
  tag: 6.5.1
  pullPolicy: Always

resources:
#  limits:
#    cpu: 1000m
#    memory: 1024Mi
  requests:
    cpu: 200m
    memory: 512Mi

# These are both used to form the FQDN for the load balancer.  See _helpers.tpl
component: openig

service:
  name: openig
  type: ClusterIP
  externalPort: 80
  internalPort: 8080

ingress:
  class: nginx
  enabled: true
  annotations:
    kubernetes.io/ingress.class: nginx
    nginx.ingress.kubernetes.io/affinity: "cookie"
    nginx.ingress.kubernetes.io/ssl-redirect: "true"
    nginx.ingress.kubernetes.io/rewrite-target: "/"

# Audit log details for log streaming sidecar containers

auditLogs: []
# auditLogs:
#   - name: access-logs
#     path: "/tmp/logs/access.audit.json"
#   - name: debug-logs
#     path: "/tmp/logs/route-system.log"

istio:
  enabled: false

# healthURI: /
# readinessURI: /

# These values are for the smoke test. TODO: Normalize all IG configs
healthURI: /kube/liveness
readinessURI: /kube/readiness<|MERGE_RESOLUTION|>--- conflicted
+++ resolved
@@ -28,13 +28,8 @@
 catalinaOpts: "-Xmx512m"
 
 image:
-<<<<<<< HEAD
-  repository: gcr.io/forgerock-io/ig
-  tag: 7.0.0-4d4e7e3fba49d7725956d138df92f6b67b023dd8
-=======
   repository: gcr.io/forgerock-io/ig-standalone
   tag: 7.0.0-3f02791cf6273b3ce3e9e4866f3f9bdf7a2e483e
->>>>>>> 5779e099
   # Switch to IfNotPresent once we have milestone builds
   pullPolicy: Always
 
