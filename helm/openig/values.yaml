# Copyright (c) 2016-2018 ForgeRock AS. Use of this source code is subject to the
# Common Development and Distribution License (CDDL) that can be found in the LICENSE file
#
# Default values for OpenIG.
# This is a YAML-formatted file.
# Declare variables to be passed into your templates.
replicaCount: 1

domain: example.com
subdomain: iam

# Configuration parameters. Common to all charts that require configuration from a
# source. Currently the only source is a git repo.
config:
  # Name of the configMap that holds the configuration repository URL and of
  # the secret required to access it.
  name: frconfig
  # Path to our project
  path: /git/config/6.5/default/ig/basic-sample
  # strategy defines how products get their configuration .
  # Using the git strategy, each helm chart pulls the configuration from git using an init container.
  strategy: git

secret:
  name: openig-secrets-env

# Tomcat JVM options.
catalinaOpts: "-Xmx512m"

image:
  repository: gcr.io/forgerock-io/ig
<<<<<<< HEAD
  tag: 7.0.0-986475ed44e2ce9634eafe8f66ff9031edd64355
=======
  tag: 7.0.0-f6c852197e512d85bcc2334a14a8903ead7b7f8c
>>>>>>> 51203b1d
  # Switch to IfNotPresent once we have milestone builds
  pullPolicy: Always

gitImage:
  repository: gcr.io/forgerock-io/git
  tag: 6.5.1
  pullPolicy: IfNotPresent

resources:
#  limits:
#    cpu: 1000m
#    memory: 1024Mi
  requests:
    cpu: 200m
    memory: 512Mi

# These are both used to form the FQDN for the load balancer.  See _helpers.tpl
component: openig

service:
  name: openig
  type: ClusterIP
  externalPort: 80
  internalPort: 8080

ingress:
  class: nginx
  enabled: true
  annotations:
    kubernetes.io/ingress.class: nginx
    nginx.ingress.kubernetes.io/affinity: "cookie"
    nginx.ingress.kubernetes.io/ssl-redirect: "true"
    nginx.ingress.kubernetes.io/rewrite-target: "/"

# Audit log details for log streaming sidecar containers

auditLogs: []
# auditLogs:
#   - name: access-logs
#     path: "/tmp/logs/access.audit.json"
#   - name: debug-logs
#     path: "/tmp/logs/route-system.log"

istio:
  enabled: false

# healthURI: /
# readinessURI: /

# These values are for the smoke test. TODO: Normalize all IG configs
healthURI: /kube/liveness
readinessURI: /kube/readiness<|MERGE_RESOLUTION|>--- conflicted
+++ resolved
@@ -29,11 +29,7 @@
 
 image:
   repository: gcr.io/forgerock-io/ig
-<<<<<<< HEAD
-  tag: 7.0.0-986475ed44e2ce9634eafe8f66ff9031edd64355
-=======
   tag: 7.0.0-f6c852197e512d85bcc2334a14a8903ead7b7f8c
->>>>>>> 51203b1d
   # Switch to IfNotPresent once we have milestone builds
   pullPolicy: Always
 
