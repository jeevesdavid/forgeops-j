--- conflicted
+++ resolved
@@ -29,11 +29,7 @@
 
 image:
   repository: gcr.io/forgerock-io/ig
-<<<<<<< HEAD
-  tag: 7.0.0-e909e4fe4441da89c1ef963660a64845980c11ae
-=======
   tag: 7.0.0-c8e89c0138b49adeb200fd153d446644df5ff7e9
->>>>>>> 636eac99
   # Switch to IfNotPresent once we have milestone builds
   pullPolicy: Always
 
