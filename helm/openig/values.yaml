# Copyright (c) 2016-2018 ForgeRock AS. Use of this source code is subject to the
# Common Development and Distribution License (CDDL) that can be found in the LICENSE file
#
# Default values for OpenIG.
# This is a YAML-formatted file.
# Declare variables to be passed into your templates.
replicaCount: 1

domain: example.com
subdomain: iam

# Configuration parameters. Common to all charts that require configuration from a
# source. Currently the only source is a git repo.
config:
  # Name of the configMap that holds the configuration repository URL and of
  # the secret required to access it.
  name: frconfig
  # Path to our project
  path: /git/config/6.5/default/ig/basic-sample
  # strategy defines how products get their configuration .
  # Using the git strategy, each helm chart pulls the configuration from git using an init container.
  strategy: git

secret:
  name: openig-secrets-env

# Tomcat JVM options.
catalinaOpts: "-Xmx512m"

image:
  repository: gcr.io/forgerock-io/ig
<<<<<<< HEAD
  tag: 7.0.0-0dca4996e549e74cb944141a0e176b3f7408256a
=======
  tag: 7.0.0-da8435ab21ab098fc472fbf195503a79e5d555a7
>>>>>>> 4e988d57
  # Switch to IfNotPresent once we have milestone builds
  pullPolicy: Always

gitImage:
  repository: gcr.io/forgerock-io/git
  tag: 6.5.1
  pullPolicy: Always

resources:
#  limits:
#    cpu: 1000m
#    memory: 1024Mi
  requests:
    cpu: 200m
    memory: 512Mi

# These are both used to form the FQDN for the load balancer.  See _helpers.tpl
component: openig

service:
  name: openig
  type: ClusterIP
  externalPort: 80
  internalPort: 8080

ingress:
  class: nginx
  enabled: true
  annotations:
    kubernetes.io/ingress.class: nginx
    nginx.ingress.kubernetes.io/affinity: "cookie"
    nginx.ingress.kubernetes.io/ssl-redirect: "true"
    nginx.ingress.kubernetes.io/rewrite-target: "/"

# Audit log details for log streaming sidecar containers

auditLogs: []
# auditLogs:
#   - name: access-logs
#     path: "/tmp/logs/access.audit.json"
#   - name: debug-logs
#     path: "/tmp/logs/route-system.log"

istio:
  enabled: false

# healthURI: /
# readinessURI: /

# These values are for the smoke test. TODO: Normalize all IG configs
healthURI: /kube/liveness
readinessURI: /kube/readiness<|MERGE_RESOLUTION|>--- conflicted
+++ resolved
@@ -29,11 +29,7 @@
 
 image:
   repository: gcr.io/forgerock-io/ig
-<<<<<<< HEAD
-  tag: 7.0.0-0dca4996e549e74cb944141a0e176b3f7408256a
-=======
   tag: 7.0.0-da8435ab21ab098fc472fbf195503a79e5d555a7
->>>>>>> 4e988d57
   # Switch to IfNotPresent once we have milestone builds
   pullPolicy: Always
 
