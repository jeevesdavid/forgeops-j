# Copyright (c) 2016-2018 ForgeRock AS. Use of this source code is subject to the
# Common Development and Distribution License (CDDL) that can be found in the LICENSE file
#
# Default values for OpenIG.
# This is a YAML-formatted file.
# Declare variables to be passed into your templates.
replicaCount: 1

domain: example.com
subdomain: iam

# Configuration parameters. Common to all charts that require configuration from a
# source. Currently the only source is a git repo.
config:
  # Name of the configMap that holds the configuration repository URL and of
  # the secret required to access it.
  name: frconfig
  # Path to our project
  path: /git/config/6.5/default/ig/basic-sample
  # strategy defines how products get their configuration .
  # Using the git strategy, each helm chart pulls the configuration from git using an init container.
  strategy: git

secret:
  name: openig-secrets-env

# Tomcat JVM options.
catalinaOpts: "-Xmx512m"

image:
  repository: gcr.io/forgerock-io/ig-standalone
<<<<<<< HEAD
  tag: 7.0.0-3f02791cf6273b3ce3e9e4866f3f9bdf7a2e483e
=======
  tag: 7.0.0-469b9febdeceb14ed43598a7ea5f15b1ee54371e
>>>>>>> 7aa0cd88
  # Switch to IfNotPresent once we have milestone builds
  pullPolicy: Always

gitImage:
  repository: gcr.io/forgerock-io/git
  tag: 6.5.1
  pullPolicy: Always

resources:
#  limits:
#    cpu: 1000m
#    memory: 1024Mi
  requests:
    cpu: 200m
    memory: 512Mi

# These are both used to form the FQDN for the load balancer.  See _helpers.tpl
component: openig

service:
  name: openig
  type: ClusterIP
  externalPort: 80
  internalPort: 8080

ingress:
  class: nginx
  enabled: true
  annotations:
    kubernetes.io/ingress.class: nginx
    nginx.ingress.kubernetes.io/affinity: "cookie"
    nginx.ingress.kubernetes.io/ssl-redirect: "true"
    nginx.ingress.kubernetes.io/rewrite-target: "/"

# Audit log details for log streaming sidecar containers

auditLogs: []
# auditLogs:
#   - name: access-logs
#     path: "/tmp/logs/access.audit.json"
#   - name: debug-logs
#     path: "/tmp/logs/route-system.log"

istio:
  enabled: false

# healthURI: /
# readinessURI: /

# These values are for the smoke test. TODO: Normalize all IG configs
healthURI: /kube/liveness
readinessURI: /kube/readiness<|MERGE_RESOLUTION|>--- conflicted
+++ resolved
@@ -29,11 +29,7 @@
 
 image:
   repository: gcr.io/forgerock-io/ig-standalone
-<<<<<<< HEAD
-  tag: 7.0.0-3f02791cf6273b3ce3e9e4866f3f9bdf7a2e483e
-=======
   tag: 7.0.0-469b9febdeceb14ed43598a7ea5f15b1ee54371e
->>>>>>> 7aa0cd88
   # Switch to IfNotPresent once we have milestone builds
   pullPolicy: Always
 
