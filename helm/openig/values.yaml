# Copyright (c) 2016-2018 ForgeRock AS. Use of this source code is subject to the
# Common Development and Distribution License (CDDL) that can be found in the LICENSE file
#
# Default values for OpenIG.
# This is a YAML-formatted file.
# Declare variables to be passed into your templates.
replicaCount: 1

domain: example.com
subdomain: iam

# Configuration parameters. Common to all charts that require configuration from a
# source. Currently the only source is a git repo.
config:
  # Name of the configMap that holds the configuration repository URL and of
  # the secret required to access it.
  name: frconfig
  # Path to our project
  path: /git/config/6.5/default/ig/basic-sample
  # strategy defines how products get their configuration .
  # Using the git strategy, each helm chart pulls the configuration from git using an init container.
  strategy: git

secret:
  name: openig-secrets-env

# Tomcat JVM options.
catalinaOpts: "-Xmx512m"

image:
  repository: gcr.io/forgerock-io/ig
<<<<<<< HEAD
  tag: 7.0.0-0bfe1d8444b12c1292c41e80c3b1aeed14e8bd89
=======
  tag: 7.0.0-33379138f00f81a3cfbd554db86ed4c4f1a3a343
>>>>>>> 13ca5cda
  # Switch to IfNotPresent once we have milestone builds
  pullPolicy: Always

gitImage:
  repository: gcr.io/forgerock-io/git
  tag: 6.5.1
  pullPolicy: Always

resources:
#  limits:
#    cpu: 1000m
#    memory: 1024Mi
  requests:
    cpu: 200m
    memory: 512Mi

# These are both used to form the FQDN for the load balancer.  See _helpers.tpl
component: openig

service:
  name: openig
  type: ClusterIP
  externalPort: 80
  internalPort: 8080

ingress:
  class: nginx
  enabled: true
  annotations:
    kubernetes.io/ingress.class: nginx
    nginx.ingress.kubernetes.io/affinity: "cookie"
    nginx.ingress.kubernetes.io/ssl-redirect: "true"
    nginx.ingress.kubernetes.io/rewrite-target: "/"

# Audit log details for log streaming sidecar containers

auditLogs: []
# auditLogs:
#   - name: access-logs
#     path: "/tmp/logs/access.audit.json"
#   - name: debug-logs
#     path: "/tmp/logs/route-system.log"

istio:
  enabled: false

# healthURI: /
# readinessURI: /

# These values are for the smoke test. TODO: Normalize all IG configs
healthURI: /kube/liveness
readinessURI: /kube/readiness<|MERGE_RESOLUTION|>--- conflicted
+++ resolved
@@ -29,11 +29,7 @@
 
 image:
   repository: gcr.io/forgerock-io/ig
-<<<<<<< HEAD
-  tag: 7.0.0-0bfe1d8444b12c1292c41e80c3b1aeed14e8bd89
-=======
   tag: 7.0.0-33379138f00f81a3cfbd554db86ed4c4f1a3a343
->>>>>>> 13ca5cda
   # Switch to IfNotPresent once we have milestone builds
   pullPolicy: Always
 
