# Copyright (c) 2016-2018 ForgeRock AS. Use of this source code is subject to the
# Common Development and Distribution License (CDDL) that can be found in the LICENSE file
#
# Default values for OpenIG.
# This is a YAML-formatted file.
# Declare variables to be passed into your templates.
replicaCount: 1

domain: example.com
subdomain: iam

# Configuration parameters. Common to all charts that require configuration from a
# source. Currently the only source is a git repo.
config:
  # Name of the configMap that holds the configuration repository URL and of
  # the secret required to access it.
  name: frconfig
  # Path to our project
  path: /git/config/6.5/default/ig/basic-sample
  # strategy defines how products get their configuration .
  # Using the git strategy, each helm chart pulls the configuration from git using an init container.
  strategy: git

secret:
  name: openig-secrets-env

# Tomcat JVM options.
catalinaOpts: "-Xmx512m"

image:
  repository: gcr.io/forgerock-io/ig-standalone
<<<<<<< HEAD
  tag: 7.0.0-f770e571701d771c2c93e57eb241d30039f36c5d
=======
  tag: 7.0.0-067a2097f2f9bbad070f4ed465093764fbdc494e
>>>>>>> 7f32633e
  # Switch to IfNotPresent once we have milestone builds
  pullPolicy: Always

gitImage:
  repository: gcr.io/forgerock-io/git
  tag: 6.5.1
  pullPolicy: Always

resources:
#  limits:
#    cpu: 1000m
#    memory: 1024Mi
  requests:
    cpu: 200m
    memory: 512Mi

# These are both used to form the FQDN for the load balancer.  See _helpers.tpl
component: openig

service:
  name: openig
  type: ClusterIP
  externalPort: 80
  internalPort: 8080

ingress:
  class: nginx
  enabled: true
  annotations:
    kubernetes.io/ingress.class: nginx
    nginx.ingress.kubernetes.io/affinity: "cookie"
    nginx.ingress.kubernetes.io/ssl-redirect: "true"
    nginx.ingress.kubernetes.io/rewrite-target: "/"

# Audit log details for log streaming sidecar containers

auditLogs: []
# auditLogs:
#   - name: access-logs
#     path: "/tmp/logs/access.audit.json"
#   - name: debug-logs
#     path: "/tmp/logs/route-system.log"

istio:
  enabled: false

# healthURI: /
# readinessURI: /

# These values are for the smoke test. TODO: Normalize all IG configs
healthURI: /kube/liveness
readinessURI: /kube/readiness<|MERGE_RESOLUTION|>--- conflicted
+++ resolved
@@ -29,11 +29,7 @@
 
 image:
   repository: gcr.io/forgerock-io/ig-standalone
-<<<<<<< HEAD
-  tag: 7.0.0-f770e571701d771c2c93e57eb241d30039f36c5d
-=======
   tag: 7.0.0-067a2097f2f9bbad070f4ed465093764fbdc494e
->>>>>>> 7f32633e
   # Switch to IfNotPresent once we have milestone builds
   pullPolicy: Always
 
