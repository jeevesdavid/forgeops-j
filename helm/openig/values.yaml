--- conflicted
+++ resolved
@@ -29,11 +29,7 @@
 
 image:
   repository: gcr.io/forgerock-io/ig
-<<<<<<< HEAD
-  tag: 7.0.0-0b545749d058c62aa9e7acf9e8e1aa97049a6e04
-=======
   tag: 7.0.0-a4d51290e39336cf006bb39071d8c4c5541f98c8
->>>>>>> 9c0a348f
   # Switch to IfNotPresent once we have milestone builds
   pullPolicy: Always
 
