# Copyright (c) 2016-2018 ForgeRock AS. Use of this source code is subject to the
# Common Development and Distribution License (CDDL) that can be found in the LICENSE file
#
# Default values for OpenIG.
# This is a YAML-formatted file.
# Declare variables to be passed into your templates.
replicaCount: 1

domain: example.com
subdomain: iam

# Configuration parameters. Common to all charts that require configuration from a
# source. Currently the only source is a git repo.
config:
  # Name of the configMap that holds the configuration repository URL and of
  # the secret required to access it.
  name: frconfig
  # Path to our project
  path: /git/config/6.5/default/ig/basic-sample
  # strategy defines how products get their configuration .
  # Using the git strategy, each helm chart pulls the configuration from git using an init container.
  strategy: git

secret:
  name: openig-secrets-env

# Tomcat JVM options.
catalinaOpts: "-Xmx512m"

image:
  repository: gcr.io/forgerock-io/ig
<<<<<<< HEAD
  tag: 7.0.0-e80619aef3e40facc26e0b693e07f2133ab78551
=======
  tag: 7.0.0-4d4e7e3fba49d7725956d138df92f6b67b023dd8
>>>>>>> 228a8108
  # Switch to IfNotPresent once we have milestone builds
  pullPolicy: Always

gitImage:
  repository: gcr.io/forgerock-io/git
  tag: 6.5.1
  pullPolicy: Always

resources:
#  limits:
#    cpu: 1000m
#    memory: 1024Mi
  requests:
    cpu: 200m
    memory: 512Mi

# These are both used to form the FQDN for the load balancer.  See _helpers.tpl
component: openig

service:
  name: openig
  type: ClusterIP
  externalPort: 80
  internalPort: 8080

ingress:
  class: nginx
  enabled: true
  annotations:
    kubernetes.io/ingress.class: nginx
    nginx.ingress.kubernetes.io/affinity: "cookie"
    nginx.ingress.kubernetes.io/ssl-redirect: "true"
    nginx.ingress.kubernetes.io/rewrite-target: "/"

# Audit log details for log streaming sidecar containers

auditLogs: []
# auditLogs:
#   - name: access-logs
#     path: "/tmp/logs/access.audit.json"
#   - name: debug-logs
#     path: "/tmp/logs/route-system.log"

istio:
  enabled: false

# healthURI: /
# readinessURI: /

# These values are for the smoke test. TODO: Normalize all IG configs
healthURI: /kube/liveness
readinessURI: /kube/readiness<|MERGE_RESOLUTION|>--- conflicted
+++ resolved
@@ -29,11 +29,7 @@
 
 image:
   repository: gcr.io/forgerock-io/ig
-<<<<<<< HEAD
-  tag: 7.0.0-e80619aef3e40facc26e0b693e07f2133ab78551
-=======
   tag: 7.0.0-4d4e7e3fba49d7725956d138df92f6b67b023dd8
->>>>>>> 228a8108
   # Switch to IfNotPresent once we have milestone builds
   pullPolicy: Always
 
