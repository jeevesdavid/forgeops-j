--- conflicted
+++ resolved
@@ -29,11 +29,7 @@
 
 image:
   repository: gcr.io/forgerock-io/ig
-<<<<<<< HEAD
-  tag: 7.0.0-f838a92b816aeab942b028ebd44a4d465bd8b6a2
-=======
   tag: 7.0.0-31766ee214bd5aac8ffe1e9496032da251e0befc
->>>>>>> ecce4a33
   # Switch to IfNotPresent once we have milestone builds
   pullPolicy: Always
 
