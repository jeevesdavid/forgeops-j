--- conflicted
+++ resolved
@@ -29,11 +29,7 @@
 
 image:
   repository: gcr.io/forgerock-io/ig
-<<<<<<< HEAD
-  tag: 7.0.0-661aab42a93747e2ef8bcc4d9244760972b1550c
-=======
   tag: 7.0.0-2568c23d0d7eb80ea6c6ef882d3b74dc3090d73d
->>>>>>> 65402a8f
   # Switch to IfNotPresent once we have milestone builds
   pullPolicy: Always
 
