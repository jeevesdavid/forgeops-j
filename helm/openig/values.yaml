--- conflicted
+++ resolved
@@ -29,11 +29,7 @@
 
 image:
   repository: gcr.io/forgerock-io/ig
-<<<<<<< HEAD
-  tag: 7.0.0-e3432fcea625fa23af09a24dea1e4ab56e151e4f
-=======
   tag: 7.0.0-e80619aef3e40facc26e0b693e07f2133ab78551
->>>>>>> a3ed1f83
   # Switch to IfNotPresent once we have milestone builds
   pullPolicy: Always
 
