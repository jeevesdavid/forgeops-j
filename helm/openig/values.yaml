# Copyright (c) 2016-2018 ForgeRock AS. Use of this source code is subject to the
# Common Development and Distribution License (CDDL) that can be found in the LICENSE file
#
# Default values for OpenIG.
# This is a YAML-formatted file.
# Declare variables to be passed into your templates.
replicaCount: 1

domain: example.com
subdomain: iam

# Configuration parameters. Common to all charts that require configuration from a
# source. Currently the only source is a git repo.
config:
  # Name of the configMap that holds the configuration repository URL and of
  # the secret required to access it.
  name: frconfig
  # Path to our project
  path: /git/config/6.5/default/ig/basic-sample
  # strategy defines how products get their configuration .
  # Using the git strategy, each helm chart pulls the configuration from git using an init container.
  strategy: git

secret:
  name: openig-secrets-env

# Tomcat JVM options.
catalinaOpts: "-Xmx512m"

image:
  repository: gcr.io/forgerock-io/ig
<<<<<<< HEAD
  tag: 7.0.0-19589537018942e60b0fa49dc1d79c6c211b2226
=======
  tag: 7.0.0-c5c76bb469f9913934861a4c654065761ed60584
>>>>>>> 779d98db
  # Switch to IfNotPresent once we have milestone builds
  pullPolicy: Always

gitImage:
  repository: gcr.io/forgerock-io/git
  tag: 6.5.1
  pullPolicy: Always

resources:
#  limits:
#    cpu: 1000m
#    memory: 1024Mi
  requests:
    cpu: 200m
    memory: 512Mi

# These are both used to form the FQDN for the load balancer.  See _helpers.tpl
component: openig

service:
  name: openig
  type: ClusterIP
  externalPort: 80
  internalPort: 8080

ingress:
  class: nginx
  enabled: true
  annotations:
    kubernetes.io/ingress.class: nginx
    nginx.ingress.kubernetes.io/affinity: "cookie"
    nginx.ingress.kubernetes.io/ssl-redirect: "true"
    nginx.ingress.kubernetes.io/rewrite-target: "/"

# Audit log details for log streaming sidecar containers

auditLogs: []
# auditLogs:
#   - name: access-logs
#     path: "/tmp/logs/access.audit.json"
#   - name: debug-logs
#     path: "/tmp/logs/route-system.log"

istio:
  enabled: false

# healthURI: /
# readinessURI: /

# These values are for the smoke test. TODO: Normalize all IG configs
healthURI: /kube/liveness
readinessURI: /kube/readiness<|MERGE_RESOLUTION|>--- conflicted
+++ resolved
@@ -29,11 +29,7 @@
 
 image:
   repository: gcr.io/forgerock-io/ig
-<<<<<<< HEAD
-  tag: 7.0.0-19589537018942e60b0fa49dc1d79c6c211b2226
-=======
   tag: 7.0.0-c5c76bb469f9913934861a4c654065761ed60584
->>>>>>> 779d98db
   # Switch to IfNotPresent once we have milestone builds
   pullPolicy: Always
 
