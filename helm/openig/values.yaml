# Copyright (c) 2016-2018 ForgeRock AS. Use of this source code is subject to the
# Common Development and Distribution License (CDDL) that can be found in the LICENSE file
#
# Default values for OpenIG.
# This is a YAML-formatted file.
# Declare variables to be passed into your templates.
replicaCount: 1

domain: example.com
subdomain: iam

# Configuration parameters. Common to all charts that require configuration from a
# source. Currently the only source is a git repo.
config:
  # Name of the configMap that holds the configuration repository URL and of
  # the secret required to access it.
  name: frconfig
  # Path to our project
  path: /git/config/6.5/default/ig/basic-sample
  # strategy defines how products get their configuration .
  # Using the git strategy, each helm chart pulls the configuration from git using an init container.
  strategy: git

secret:
  name: openig-secrets-env

# Tomcat JVM options.
catalinaOpts: "-Xmx512m"

image:
  repository: gcr.io/forgerock-io/ig
<<<<<<< HEAD
  tag: 7.0.0-eb5e864dd70e7a129778df364401fc763892ac3e
=======
  tag: 7.0.0-661aab42a93747e2ef8bcc4d9244760972b1550c
>>>>>>> 5f4aa6be
  # Switch to IfNotPresent once we have milestone builds
  pullPolicy: Always

gitImage:
  repository: gcr.io/forgerock-io/git
  tag: 6.5.1
  pullPolicy: IfNotPresent

resources:
#  limits:
#    cpu: 1000m
#    memory: 1024Mi
  requests:
    cpu: 200m
    memory: 512Mi

# These are both used to form the FQDN for the load balancer.  See _helpers.tpl
component: openig

service:
  name: openig
  type: ClusterIP
  externalPort: 80
  internalPort: 8080

ingress:
  class: nginx
  enabled: true
  annotations:
    kubernetes.io/ingress.class: nginx
    nginx.ingress.kubernetes.io/affinity: "cookie"
    nginx.ingress.kubernetes.io/ssl-redirect: "true"
    nginx.ingress.kubernetes.io/rewrite-target: "/"

# Audit log details for log streaming sidecar containers

auditLogs: []
# auditLogs:
#   - name: access-logs
#     path: "/tmp/logs/access.audit.json"
#   - name: debug-logs
#     path: "/tmp/logs/route-system.log"

istio:
  enabled: false

# healthURI: /
# readinessURI: /

# These values are for the smoke test. TODO: Normalize all IG configs
healthURI: /kube/liveness
readinessURI: /kube/readiness<|MERGE_RESOLUTION|>--- conflicted
+++ resolved
@@ -29,11 +29,7 @@
 
 image:
   repository: gcr.io/forgerock-io/ig
-<<<<<<< HEAD
-  tag: 7.0.0-eb5e864dd70e7a129778df364401fc763892ac3e
-=======
   tag: 7.0.0-661aab42a93747e2ef8bcc4d9244760972b1550c
->>>>>>> 5f4aa6be
   # Switch to IfNotPresent once we have milestone builds
   pullPolicy: Always
 
