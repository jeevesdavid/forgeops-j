--- conflicted
+++ resolved
@@ -29,11 +29,7 @@
 
 image:
   repository: gcr.io/forgerock-io/ig
-<<<<<<< HEAD
-  tag: 7.0.0-ec613de66bea90edf7134fadd0653e9e6cb04a64
-=======
   tag: 7.0.0-bce4c8fe93d670dc4c2ef67c9360625471dc8917
->>>>>>> 3c7a6118
   # Switch to IfNotPresent once we have milestone builds
   pullPolicy: Always
 
