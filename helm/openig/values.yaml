--- conflicted
+++ resolved
@@ -29,11 +29,7 @@
 
 image:
   repository: gcr.io/forgerock-io/ig
-<<<<<<< HEAD
-  tag: 7.0.0-c8e89c0138b49adeb200fd153d446644df5ff7e9
-=======
   tag: 7.0.0-becf5885da967f144c48aa26db543a2d65ba882b
->>>>>>> ae3a11b4
   # Switch to IfNotPresent once we have milestone builds
   pullPolicy: Always
 
