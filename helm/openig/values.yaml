--- conflicted
+++ resolved
@@ -29,11 +29,7 @@
 
 image:
   repository: gcr.io/forgerock-io/ig
-<<<<<<< HEAD
-  tag: 7.0.0-b5b8455473a1303cde07a311353e5137121e5d3d
-=======
   tag: 7.0.0-6777a0dd3d4bd72c7ec936403b8e6a86066bb1ed
->>>>>>> d57298fd
   # Switch to IfNotPresent once we have milestone builds
   pullPolicy: Always
 
