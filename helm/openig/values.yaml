# Copyright (c) 2016-2018 ForgeRock AS. Use of this source code is subject to the
# Common Development and Distribution License (CDDL) that can be found in the LICENSE file
#
# Default values for OpenIG.
# This is a YAML-formatted file.
# Declare variables to be passed into your templates.
replicaCount: 1

domain: example.com
subdomain: iam

# Configuration parameters. Common to all charts that require configuration from a
# source. Currently the only source is a git repo.
config:
  # Name of the configMap that holds the configuration repository URL and of
  # the secret required to access it.
  name: frconfig
  # Path to our project
  path: /git/config/6.5/default/ig/basic-sample
  # strategy defines how products get their configuration .
  # Using the git strategy, each helm chart pulls the configuration from git using an init container.
  strategy: git

secret:
  name: openig-secrets-env

# Tomcat JVM options.
catalinaOpts: "-Xmx512m"

image:
  repository: gcr.io/forgerock-io/ig-standalone
<<<<<<< HEAD
  tag: 7.0.0-112cd19a4c3d024e1970e950c32450737791fa89
=======
  tag: 7.0.0-728f32c5537c5a173b9c994a3460b6b1697b8b8e
>>>>>>> cd6fde88
  # Switch to IfNotPresent once we have milestone builds
  pullPolicy: Always

gitImage:
  repository: gcr.io/forgerock-io/git
  tag: 6.5.1
  pullPolicy: Always

resources:
#  limits:
#    cpu: 1000m
#    memory: 1024Mi
  requests:
    cpu: 200m
    memory: 512Mi

# These are both used to form the FQDN for the load balancer.  See _helpers.tpl
component: openig

service:
  name: openig
  type: ClusterIP
  externalPort: 80
  internalPort: 8080

ingress:
  class: nginx
  enabled: true
  annotations:
    kubernetes.io/ingress.class: nginx
    nginx.ingress.kubernetes.io/affinity: "cookie"
    nginx.ingress.kubernetes.io/ssl-redirect: "true"
    nginx.ingress.kubernetes.io/rewrite-target: "/"

# Audit log details for log streaming sidecar containers

auditLogs: []
# auditLogs:
#   - name: access-logs
#     path: "/tmp/logs/access.audit.json"
#   - name: debug-logs
#     path: "/tmp/logs/route-system.log"

istio:
  enabled: false

# healthURI: /
# readinessURI: /

# These values are for the smoke test. TODO: Normalize all IG configs
healthURI: /kube/liveness
readinessURI: /kube/readiness<|MERGE_RESOLUTION|>--- conflicted
+++ resolved
@@ -29,11 +29,7 @@
 
 image:
   repository: gcr.io/forgerock-io/ig-standalone
-<<<<<<< HEAD
-  tag: 7.0.0-112cd19a4c3d024e1970e950c32450737791fa89
-=======
   tag: 7.0.0-728f32c5537c5a173b9c994a3460b6b1697b8b8e
->>>>>>> cd6fde88
   # Switch to IfNotPresent once we have milestone builds
   pullPolicy: Always
 
