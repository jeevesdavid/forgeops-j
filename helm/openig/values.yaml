# Copyright (c) 2016-2018 ForgeRock AS. Use of this source code is subject to the
# Common Development and Distribution License (CDDL) that can be found in the LICENSE file
#
# Default values for OpenIG.
# This is a YAML-formatted file.
# Declare variables to be passed into your templates.
replicaCount: 1

domain: example.com
subdomain: iam

# Configuration parameters. Common to all charts that require configuration from a
# source. Currently the only source is a git repo.
config:
  # Name of the configMap that holds the configuration repository URL and of
  # the secret required to access it.
  name: frconfig
  # Path to our project
  path: /git/config/6.5/default/ig/basic-sample
  # strategy defines how products get their configuration .
  # Using the git strategy, each helm chart pulls the configuration from git using an init container.
  strategy: git

secret:
  name: openig-secrets-env

# Tomcat JVM options.
catalinaOpts: "-Xmx512m"

image:
  repository: gcr.io/forgerock-io/ig
<<<<<<< HEAD
  tag: 7.0.0-31766ee214bd5aac8ffe1e9496032da251e0befc
=======
  tag: 7.0.0-bf890bfcede87c970867f42a2969d59647ec5fa2
>>>>>>> 7c2c135d
  # Switch to IfNotPresent once we have milestone builds
  pullPolicy: Always

gitImage:
  repository: gcr.io/forgerock-io/git
  tag: 6.5.1
  pullPolicy: IfNotPresent

resources:
#  limits:
#    cpu: 1000m
#    memory: 1024Mi
  requests:
    cpu: 200m
    memory: 512Mi

# These are both used to form the FQDN for the load balancer.  See _helpers.tpl
component: openig

service:
  name: openig
  type: ClusterIP
  externalPort: 80
  internalPort: 8080

ingress:
  class: nginx
  enabled: true
  annotations:
    kubernetes.io/ingress.class: nginx
    nginx.ingress.kubernetes.io/affinity: "cookie"
    nginx.ingress.kubernetes.io/ssl-redirect: "true"
    nginx.ingress.kubernetes.io/rewrite-target: "/"

# Audit log details for log streaming sidecar containers

auditLogs: []
# auditLogs:
#   - name: access-logs
#     path: "/tmp/logs/access.audit.json"
#   - name: debug-logs
#     path: "/tmp/logs/route-system.log"

istio:
  enabled: false

# healthURI: /
# readinessURI: /

# These values are for the smoke test. TODO: Normalize all IG configs
healthURI: /kube/liveness
readinessURI: /kube/readiness<|MERGE_RESOLUTION|>--- conflicted
+++ resolved
@@ -29,11 +29,7 @@
 
 image:
   repository: gcr.io/forgerock-io/ig
-<<<<<<< HEAD
-  tag: 7.0.0-31766ee214bd5aac8ffe1e9496032da251e0befc
-=======
   tag: 7.0.0-bf890bfcede87c970867f42a2969d59647ec5fa2
->>>>>>> 7c2c135d
   # Switch to IfNotPresent once we have milestone builds
   pullPolicy: Always
 
