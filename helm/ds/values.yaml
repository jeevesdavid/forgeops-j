--- conflicted
+++ resolved
@@ -36,11 +36,7 @@
 
 image:
   repository: gcr.io/forgerock-io/ds
-<<<<<<< HEAD
-  tag: 7.0.0-524f43658e5ec2e5054e05d35f7eb776e4c79767
-=======
   tag: 7.0.0-1fb511561463754f900ae7f19d42cc6e3ec845ec
->>>>>>> 51203b1d
   pullPolicy: IfNotPresent
 
 # The number of instances in the StatefulSet. Each instance is a combined DS/RS pair.
