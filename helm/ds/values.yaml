# Copyright (c) 2016-2018 ForgeRock AS.


# If useDefaultSecrets is set to true (the default), the secret values in ../secrets will
# be used to create a secret map with the same name as the instance ($instance).
# If you set useDefaultSecrets to false, you must create this secret map yourself before the DS
# instances will be provisioned. This allows you to inject your own secrets rather
# than use the default ones bundled in the chart. An alternate strategy is to fork this chart.
# and replace the secrets in ./secrets with your own.
useDefaultSecrets: true

# The default DS baseDN for the user store.  Note the ds image creates several backends that are hard coded and this
# setting will have no impact on those backends. This setting will be removed in the future.
baseDN: "ou=identities"

# The default instance name. This will create a stateful set that can be resolved at
#  $instance-0.$instance. You can also use the service name $instance - which will get (randomly)
# load balanced to an instance (not recommended )
instance: ds

component: ds

# If you want to disable the userstore backend, set this to false
userstore:
  enabled: true

# If you want to disable specific backends, set to false:
cts:
  enabled: true

configstore:
  enabled: true

idmRepo:
  enabled: true

image:
  repository: gcr.io/forgerock-io/ds
<<<<<<< HEAD
  tag: 7.0.0-5e9e1c7a12dab93be3b81ccee374c44bac7317d8
=======
  tag: 7.0.0-37857fd088e5717cc3b8c9675d9937a183ab80e8
>>>>>>> d1838b63
  pullPolicy: IfNotPresent

# The number of instances in the StatefulSet. Each instance is a combined DS/RS pair.
# You can not change this after installation.
replicas: 1

# Size for DS database storage. Note GKE IOPS scale based on the size of the volume.
storageSize: "10Gi"

# Set storageClass only on clusters that support it (GCP / AWS).
#storageClass: fast


backup:
  # This is an optional parameter that will mount the named PVC volume (most likely an NFS share)
  # on the bak/ directory. If this is not specified, an emptyDir will be mounted instead.
  # The pvc is usually created by the dsadmin/ chart.
  #pvcClaimName: ds-backup

  # This configures the top level directory under bak/
  # The backup folder is set to $clusterName/$instance-$namespace. This
  # forces each instance backup to go to a different folder on the shared PVC drive. Without this
  # you will get collisions on backup / restore.
  # If you have many clusters backing up same shared NFS volume, change the default here. For example,
  # set it to "production"
  clusterName: "default"


# You need to be on JDK 8u131 or higher to enable these options.
# todo: find JDK 11 args
#opendjJavaArgs: "-server -XX:+UnlockExperimentalVMOptions -XX:+UseCGroupMemoryLimitForHeap -XX:+UseCompressedOops -XX:+UseG1GC -XX:MaxGCPauseMillis=100 -XX:MaxRAMFraction=2"

# These defaults work for a small test instance
opendjJavaArgs: "-Xmx512m"

# Resource limits.
# These help for pod placement in a larger cluster to ensure the DS instance gets sufficient resources.
# The default values are artificially low.
# For production, you will want to increase them.
resources:
  requests:
   memory: 512Mi
  limits:
   memory: 768Mi

# DS persistence switch. Setting this to false disables volume claims - all data is stored inside the docker image.
# Used in testing environments without pv providers. When the pod is terminated, the DS data will be deleted!
persistence: true

# Pod Anti Affinity switch. For production this should be set to "hard", otherwise use "soft".
# The hard setting will force ds pods to be spread out over multiple hosts/zones. soft is best effort
# but pods will still be scheduled together if sufficient resources are not available.
podAntiAffinity: "soft"

# This is the exact value for TopologyKey. The other possible value is "failure-domain.beta.kubernetes.io/zone"
# which will ensure that pod is scheduled on nodes in different zones thus allowing for HA across zones.
# Note you want to leave this value as is if you are deploying a single zone cluster and change the values only
# if you have a multi-zone cluster.
topologyKey: "kubernetes.io/hostname"

# Restore parameters.
restore:
  # If true, runs the init containers that restores the directory from a backup folder in the bak/ folder.
  # The backup data must be present in the bak/ folder.
  # Restore will not overwrite existing DS data.
  # A backup folder contains a full backup and a number of incrementals. The most up to date incremental
  # is used to recover.
  enabled: false

# This will make sure the mounted PVCs are writable by the forgerock user with gid 111111.
securityContext:
  runAsUser: 11111
  fsGroup: 11111
  supplementalGroups: [ 0 ]

# if taints enabled, then pod will be deployed on node with tainting type=INSTANCE_NAME (eg type=userstore)
taints:
  enabled: false<|MERGE_RESOLUTION|>--- conflicted
+++ resolved
@@ -36,11 +36,7 @@
 
 image:
   repository: gcr.io/forgerock-io/ds
-<<<<<<< HEAD
-  tag: 7.0.0-5e9e1c7a12dab93be3b81ccee374c44bac7317d8
-=======
   tag: 7.0.0-37857fd088e5717cc3b8c9675d9937a183ab80e8
->>>>>>> d1838b63
   pullPolicy: IfNotPresent
 
 # The number of instances in the StatefulSet. Each instance is a combined DS/RS pair.
