--- conflicted
+++ resolved
@@ -6,11 +6,7 @@
 
 image:
   repository: gcr.io/forgerock-io/am
-<<<<<<< HEAD
-  tag: 7.0.0-667537a897058a65b32395ccbfe8b3a601d9b992
-=======
   tag: 7.0.0-73e57895acc1b87cc4e4140a07e4679ecb3ef181
->>>>>>> a5d80ece
   # Switch to IfNotPresent once we have milestone builds
   pullPolicy: Always
 
