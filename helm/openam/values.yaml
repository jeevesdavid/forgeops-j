# Default values for openam runtime chart
# This is a YAML-formatted file.
# Declare name/value pairs to be passed into the templates.

component: openam

image:
  repository: gcr.io/forgerock-io/am
<<<<<<< HEAD
  tag: 7.0.0-89af22ac7be5703138910c07b0179be2d827a8dd
=======
  tag: 7.0.0-a34e79f50f68a30b8ea3651753878e347e373a6a
>>>>>>> 3b16271f
  # Switch to IfNotPresent once we have milestone builds
  pullPolicy: Always

gitImage:
  repository: gcr.io/forgerock-io/git
  tag: 6.5.1
  pullPolicy: Always

utilImage:
  repository: gcr.io/forgerock-io/util
  tag: 7.0.0-5135331287b8056
  pullPolicy: Always

domain: example.com
subdomain: iam

config:
  name: frconfig
  strategy: git

openamReplicaCount: 1

configLdapPort:  1389
configLdapHost: configstore-0.configstore


# This option:
#  -Dorg.apache.tomcat.util.buf.UDecoder.ALLOW_ENCODED_SLASH=true \
# is disabled to avoid http://cve.mitre.org/cgi-bin/cvename.cgi?name=CVE-2007-0450
# This may impact amster imports for some configurations (SAML entities)
# If you need to renable this for amster, it should be disabled after the import is complete

catalinaOpts: >
  -server
  -Dcom.sun.identity.configuration.directory=/home/forgerock/openam
  -Dcom.iplanet.services.stats.state=off

# For visualVM debug, you can add this to the above:
#-Dcom.sun.management.jmxremote.port=<port>
#-Dcom.sun.management.jmxremote.authenticate=false
#-Dcom.sun.management.jmxremote.ssl=false
#-Dcom.sun.management.jmxremote.rmi.port=<port>
#-Djava.rmi.server.hostname=$HOST_HOSTNAME


# To use a tomcat web.xml from a k8s config map instead of the one built into the container, set the following to true.
useConfigMapWebxml: false

# Suffix for DS config store.
rootSuffix:  "ou=am-config"

am:
  home: /home/forgerock/openam
  context: am
  secretsDir: /home/forgerock/openam/security/secrets/default
  keystoresDir: /home/forgerock/openam/security/keystores
  instance: http://openam:80/am

# Controls the config type and method for installation and configuring the AM image.
# Once completion of the move to use FBC these values can be removed.
fbcEnabled: false
configMode: UNCONFIGURED


# Valid logger types: fluent-bit, none
# For audit logs it is suggested you configure AM to send directly to ElasticSearch.
logDriver: none

# The defaults below are small and OK for testing.
# For production you wil want to set CPU limits to help Kube Schedule the pods.
resources:
 limits:
   memory: 1300Mi
 requests:
   memory: 1200Mi

# Set to true to create a boot.json file to bootstrap AM. If set to false, AM will come up to the configurator page.
createBootstrap: true

# This is an optional path to a script to execute before AM starts up. It can copy in images, update the web.xml, etc.
# If you change set it to the full path to your cloned configuration.  Example: /git/config/default/6.5/my-openam/custom.sh
amCustomizationScriptPath: "customize-am.sh"

# Liveness probe tuning - time in seconds
livenessPeriod: 60
livenessTimeout: 15

# Set the names below to provide custom secrets mounted in the AM pods (keystore, etc.). You must provide all secrets.
# See templates/secrets.yaml and secrets/... for details
existingSecrets: {}
# existingSecrets:
#   openamKeys: openam-keys
#   openamKeystorePasswords: openam-keystore-passwords

# Set the names below to provide custom config maps. You must provide all config maps.
# See templates/config-map.yaml for details
existingConfigMaps: {}
#existingConfigMaps:
#  bootJson: boot-json
#  amConfigMap: am-configmap

service:
  name: openam
  #type: NodePort
  type: ClusterIP
  externalPort: 80
  internalPort: 8080

ingress:
  class: nginx
  enabled: true
  annotations:
    kubernetes.io/ingress.class: nginx
    nginx.ingress.kubernetes.io/affinity: "cookie"
    nginx.ingress.kubernetes.io/session-cookie-name: "route"
    nginx.ingress.kubernetes.io/session-cookie-hash: "sha1"
    nginx.ingress.kubernetes.io/ssl-redirect: "true"
    # nginx.ingress.kubernetes.io/enable-cors: "true"
    # nginx.ingress.kubernetes.io/cors-allow-methods: "PUT,GET,POST,HEAD,PATCH,DELETE"
    # nginx.ingress.kubernetes.io/cors-allow-headers: "authorization,x-requested-with"
    # nginx.ingress.kubernetes.io/cors-allow-credentials: "false"

istio:
  enabled: false

# Pod Anti Affinity switch. For production this should be set to "hard", otherwise use "soft" or leave empty.
# The hard setting will force openam pods to be spread out over multiple hosts/zones. soft is best effort
# but pods will still be scheduled together if sufficient resources are not available. Setting "none" or any other
# value will result in no affinity settings.
podAntiAffinity: "none"

# This is the exact value for TopologyKey. The other possible value is "failure-domain.beta.kubernetes.io/zone"
# which will ensure that pod is scheduled on nodes in different zones thus allowing for HA across zones.
# Note you want to leave this value as is if you are deploying a single zone cluster and change the values only
# if you have a multi-zone cluster.
topologyKey: "kubernetes.io/hostname"

# Add extra environment variables to the AM container.
environment: {}<|MERGE_RESOLUTION|>--- conflicted
+++ resolved
@@ -6,11 +6,7 @@
 
 image:
   repository: gcr.io/forgerock-io/am
-<<<<<<< HEAD
-  tag: 7.0.0-89af22ac7be5703138910c07b0179be2d827a8dd
-=======
   tag: 7.0.0-a34e79f50f68a30b8ea3651753878e347e373a6a
->>>>>>> 3b16271f
   # Switch to IfNotPresent once we have milestone builds
   pullPolicy: Always
 
