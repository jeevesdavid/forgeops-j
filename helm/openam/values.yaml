# Default values for openam runtime chart
# This is a YAML-formatted file.
# Declare name/value pairs to be passed into the templates.

component: openam

image:
  repository: gcr.io/forgerock-io/am
<<<<<<< HEAD
  tag: 7.0.0-741d0b43cb735409cd7cf13b12cbc5cd48f2057e
=======
  tag: 7.0.0-6f9c62c199c95823fa82cfe42a18ea5df6a194c1
>>>>>>> 55dc9fa6
  # Switch to IfNotPresent once we have milestone builds
  pullPolicy: Always

gitImage:
  repository: gcr.io/forgerock-io/git
  tag: 6.5.1
  pullPolicy: Always

utilImage:
  repository: gcr.io/forgerock-io/util
  tag: 7.0.0-5135331287b8056
  pullPolicy: Always

domain: example.com
subdomain: iam

config:
  name: frconfig
  strategy: git

openamReplicaCount: 1

configLdapPort:  1389
configLdapHost: configstore-0.configstore


# This option:
#  -Dorg.apache.tomcat.util.buf.UDecoder.ALLOW_ENCODED_SLASH=true \
# is disabled to avoid http://cve.mitre.org/cgi-bin/cvename.cgi?name=CVE-2007-0450
# This may impact amster imports for some configurations (SAML entities)
# If you need to renable this for amster, it should be disabled after the import is complete

catalinaOpts: >
  -server
  -Dcom.sun.identity.configuration.directory=/home/forgerock/openam
  -Dcom.iplanet.services.stats.state=off

# For visualVM debug, you can add this to the above:
#-Dcom.sun.management.jmxremote.port=<port>
#-Dcom.sun.management.jmxremote.authenticate=false
#-Dcom.sun.management.jmxremote.ssl=false
#-Dcom.sun.management.jmxremote.rmi.port=<port>
#-Djava.rmi.server.hostname=$HOST_HOSTNAME


# To use a tomcat web.xml from a k8s config map instead of the one built into the container, set the following to true.
useConfigMapWebxml: false

# Suffix for DS config store.
rootSuffix:  "ou=am-config"

am:
  home: /home/forgerock/openam
  context: am
  secretsDir: /home/forgerock/openam/security/secrets/default
  keystoresDir: /home/forgerock/openam/security/keystores
  instance: http://openam:80/am

# Controls the config type and method for installation and configuring the AM image.
# Once completion of the move to use FBC these values can be removed.
fbcEnabled: false
configMode: UNCONFIGURED


# Valid logger types: fluent-bit, none
# For audit logs it is suggested you configure AM to send directly to ElasticSearch.
logDriver: none

# The defaults below are small and OK for testing.
# For production you wil want to set CPU limits to help Kube Schedule the pods.
resources:
 limits:
   memory: 1300Mi
 requests:
   memory: 1200Mi

# Set to true to create a boot.json file to bootstrap AM. If set to false, AM will come up to the configurator page.
createBootstrap: true

# This is an optional path to a script to execute before AM starts up. It can copy in images, update the web.xml, etc.
# If you change set it to the full path to your cloned configuration.  Example: /git/config/default/6.5/my-openam/custom.sh
amCustomizationScriptPath: "customize-am.sh"

# Liveness probe tuning - time in seconds
livenessPeriod: 60
livenessTimeout: 15

# Set the names below to provide custom secrets mounted in the AM pods (keystore, etc.). You must provide all secrets.
# See templates/secrets.yaml and secrets/... for details
existingSecrets: {}
# existingSecrets:
#   openamKeys: openam-keys
#   openamKeystorePasswords: openam-keystore-passwords

# Set the names below to provide custom config maps. You must provide all config maps.
# See templates/config-map.yaml for details
existingConfigMaps: {}
#existingConfigMaps:
#  bootJson: boot-json
#  amConfigMap: am-configmap

service:
  name: openam
  #type: NodePort
  type: ClusterIP
  externalPort: 80
  internalPort: 8080

ingress:
  class: nginx
  enabled: true
  annotations:
    kubernetes.io/ingress.class: nginx
    nginx.ingress.kubernetes.io/affinity: "cookie"
    nginx.ingress.kubernetes.io/session-cookie-name: "route"
    nginx.ingress.kubernetes.io/session-cookie-hash: "sha1"
    nginx.ingress.kubernetes.io/ssl-redirect: "true"
    # nginx.ingress.kubernetes.io/enable-cors: "true"
    # nginx.ingress.kubernetes.io/cors-allow-methods: "PUT,GET,POST,HEAD,PATCH,DELETE"
    # nginx.ingress.kubernetes.io/cors-allow-headers: "authorization,x-requested-with"
    # nginx.ingress.kubernetes.io/cors-allow-credentials: "false"

istio:
  enabled: false

# Pod Anti Affinity switch. For production this should be set to "hard", otherwise use "soft" or leave empty.
# The hard setting will force openam pods to be spread out over multiple hosts/zones. soft is best effort
# but pods will still be scheduled together if sufficient resources are not available. Setting "none" or any other
# value will result in no affinity settings.
podAntiAffinity: "none"

# This is the exact value for TopologyKey. The other possible value is "failure-domain.beta.kubernetes.io/zone"
# which will ensure that pod is scheduled on nodes in different zones thus allowing for HA across zones.
# Note you want to leave this value as is if you are deploying a single zone cluster and change the values only
# if you have a multi-zone cluster.
topologyKey: "kubernetes.io/hostname"

# Add extra environment variables to the AM container.
environment: {}<|MERGE_RESOLUTION|>--- conflicted
+++ resolved
@@ -6,11 +6,7 @@
 
 image:
   repository: gcr.io/forgerock-io/am
-<<<<<<< HEAD
-  tag: 7.0.0-741d0b43cb735409cd7cf13b12cbc5cd48f2057e
-=======
   tag: 7.0.0-6f9c62c199c95823fa82cfe42a18ea5df6a194c1
->>>>>>> 55dc9fa6
   # Switch to IfNotPresent once we have milestone builds
   pullPolicy: Always
 
