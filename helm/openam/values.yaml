# Default values for openam runtime chart
# This is a YAML-formatted file.
# Declare name/value pairs to be passed into the templates.

component: openam

image:
  repository: gcr.io/forgerock-io/am
<<<<<<< HEAD
  tag: 7.0.0-6f9c62c199c95823fa82cfe42a18ea5df6a194c1
=======
  tag: 7.0.0-9c65209f1fd47cff671a02ce754d8d5fadc7d826
>>>>>>> 3a9edad2
  # Switch to IfNotPresent once we have milestone builds
  pullPolicy: Always

gitImage:
  repository: gcr.io/forgerock-io/git
  tag: 6.5.1
  pullPolicy: Always

utilImage:
  repository: gcr.io/forgerock-io/util
  tag: 7.0.0-5135331287b8056
  pullPolicy: Always

domain: example.com
subdomain: iam

config:
  name: frconfig
  strategy: git

openamReplicaCount: 1

configLdapPort:  1389
configLdapHost: configstore-0.configstore


# This option:
#  -Dorg.apache.tomcat.util.buf.UDecoder.ALLOW_ENCODED_SLASH=true \
# is disabled to avoid http://cve.mitre.org/cgi-bin/cvename.cgi?name=CVE-2007-0450
# This may impact amster imports for some configurations (SAML entities)
# If you need to renable this for amster, it should be disabled after the import is complete

catalinaOpts: >
  -server
  -Dcom.sun.identity.configuration.directory=/home/forgerock/openam
  -Dcom.iplanet.services.stats.state=off

# For visualVM debug, you can add this to the above:
#-Dcom.sun.management.jmxremote.port=<port>
#-Dcom.sun.management.jmxremote.authenticate=false
#-Dcom.sun.management.jmxremote.ssl=false
#-Dcom.sun.management.jmxremote.rmi.port=<port>
#-Djava.rmi.server.hostname=$HOST_HOSTNAME


# To use a tomcat web.xml from a k8s config map instead of the one built into the container, set the following to true.
useConfigMapWebxml: false

# Suffix for DS config store.
rootSuffix:  "ou=am-config"

am:
  home: /home/forgerock/openam
  context: am
  secretsDir: /home/forgerock/openam/security/secrets/default
  keystoresDir: /home/forgerock/openam/security/keystores
  instance: http://openam:80/am

# Controls the config type and method for installation and configuring the AM image.
# Once completion of the move to use FBC these values can be removed.
fbcEnabled: false
configMode: UNCONFIGURED


# Valid logger types: fluent-bit, none
# For audit logs it is suggested you configure AM to send directly to ElasticSearch.
logDriver: none

# The defaults below are small and OK for testing.
# For production you wil want to set CPU limits to help Kube Schedule the pods.
resources:
 limits:
   memory: 1300Mi
 requests:
   memory: 1200Mi

# Set to true to create a boot.json file to bootstrap AM. If set to false, AM will come up to the configurator page.
createBootstrap: true

# This is an optional path to a script to execute before AM starts up. It can copy in images, update the web.xml, etc.
# If you change set it to the full path to your cloned configuration.  Example: /git/config/default/6.5/my-openam/custom.sh
amCustomizationScriptPath: "customize-am.sh"

# Liveness probe tuning - time in seconds
livenessPeriod: 60
livenessTimeout: 15

# Set the names below to provide custom secrets mounted in the AM pods (keystore, etc.). You must provide all secrets.
# See templates/secrets.yaml and secrets/... for details
existingSecrets: {}
# existingSecrets:
#   openamKeys: openam-keys
#   openamKeystorePasswords: openam-keystore-passwords

# Set the names below to provide custom config maps. You must provide all config maps.
# See templates/config-map.yaml for details
existingConfigMaps: {}
#existingConfigMaps:
#  bootJson: boot-json
#  amConfigMap: am-configmap

service:
  name: openam
  #type: NodePort
  type: ClusterIP
  externalPort: 80
  internalPort: 8080

ingress:
  class: nginx
  enabled: true
  annotations:
    kubernetes.io/ingress.class: nginx
    nginx.ingress.kubernetes.io/affinity: "cookie"
    nginx.ingress.kubernetes.io/session-cookie-name: "route"
    nginx.ingress.kubernetes.io/session-cookie-hash: "sha1"
    nginx.ingress.kubernetes.io/ssl-redirect: "true"
    # nginx.ingress.kubernetes.io/enable-cors: "true"
    # nginx.ingress.kubernetes.io/cors-allow-methods: "PUT,GET,POST,HEAD,PATCH,DELETE"
    # nginx.ingress.kubernetes.io/cors-allow-headers: "authorization,x-requested-with"
    # nginx.ingress.kubernetes.io/cors-allow-credentials: "false"

istio:
  enabled: false

# Pod Anti Affinity switch. For production this should be set to "hard", otherwise use "soft" or leave empty.
# The hard setting will force openam pods to be spread out over multiple hosts/zones. soft is best effort
# but pods will still be scheduled together if sufficient resources are not available. Setting "none" or any other
# value will result in no affinity settings.
podAntiAffinity: "none"

# This is the exact value for TopologyKey. The other possible value is "failure-domain.beta.kubernetes.io/zone"
# which will ensure that pod is scheduled on nodes in different zones thus allowing for HA across zones.
# Note you want to leave this value as is if you are deploying a single zone cluster and change the values only
# if you have a multi-zone cluster.
topologyKey: "kubernetes.io/hostname"

# Add extra environment variables to the AM container.
environment: {}<|MERGE_RESOLUTION|>--- conflicted
+++ resolved
@@ -6,11 +6,7 @@
 
 image:
   repository: gcr.io/forgerock-io/am
-<<<<<<< HEAD
-  tag: 7.0.0-6f9c62c199c95823fa82cfe42a18ea5df6a194c1
-=======
   tag: 7.0.0-9c65209f1fd47cff671a02ce754d8d5fadc7d826
->>>>>>> 3a9edad2
   # Switch to IfNotPresent once we have milestone builds
   pullPolicy: Always
 
