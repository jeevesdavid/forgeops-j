# Default values for openam runtime chart
# This is a YAML-formatted file.
# Declare name/value pairs to be passed into the templates.

component: openam

image:
  repository: gcr.io/forgerock-io/am
<<<<<<< HEAD
  tag: 7.0.0-a2c0b492f7620fff48183fc657041463762930ec
=======
  tag: 7.0.0-314bae51df7af69c45c7ba308b1533d4d474b137
>>>>>>> ebcf6776
  # Switch to IfNotPresent once we have milestone builds
  pullPolicy: Always

gitImage:
  repository: gcr.io/forgerock-io/git
  tag: 6.5.1
  pullPolicy: Always

utilImage:
  repository: gcr.io/forgerock-io/util
  tag: 7.0.0-5135331287b8056
  pullPolicy: Always

domain: example.com
subdomain: iam

config:
  name: frconfig
  strategy: git

openamReplicaCount: 1

configLdapPort:  1389
configLdapHost: configstore-0.configstore


# This option:
#  -Dorg.apache.tomcat.util.buf.UDecoder.ALLOW_ENCODED_SLASH=true \
# is disabled to avoid http://cve.mitre.org/cgi-bin/cvename.cgi?name=CVE-2007-0450
# This may impact amster imports for some configurations (SAML entities)
# If you need to renable this for amster, it should be disabled after the import is complete

catalinaOpts: >
  -server
  -Dcom.sun.identity.configuration.directory=/home/forgerock/openam
  -Dcom.iplanet.services.stats.state=off

# For visualVM debug, you can add this to the above:
#-Dcom.sun.management.jmxremote.port=<port>
#-Dcom.sun.management.jmxremote.authenticate=false
#-Dcom.sun.management.jmxremote.ssl=false
#-Dcom.sun.management.jmxremote.rmi.port=<port>
#-Djava.rmi.server.hostname=$HOST_HOSTNAME


# To use a tomcat web.xml from a k8s config map instead of the one built into the container, set the following to true.
useConfigMapWebxml: false

# Suffix for DS config store.
rootSuffix:  "ou=am-config"

am:
  home: /home/forgerock/openam
  context: am
  secretsDir: /home/forgerock/openam/security/secrets/default
  keystoresDir: /home/forgerock/openam/security/keystores
  instance: http://openam:80/am

# Controls the config type and method for installation and configuring the AM image.
# Once completion of the move to use FBC these values can be removed.
fbcEnabled: false
configMode: UNCONFIGURED


# Valid logger types: fluent-bit, none
# For audit logs it is suggested you configure AM to send directly to ElasticSearch.
logDriver: none

# The defaults below are small and OK for testing.
# For production you wil want to set CPU limits to help Kube Schedule the pods.
resources:
 limits:
   memory: 1300Mi
 requests:
   memory: 1200Mi

# Set to true to create a boot.json file to bootstrap AM. If set to false, AM will come up to the configurator page.
createBootstrap: true

# This is an optional path to a script to execute before AM starts up. It can copy in images, update the web.xml, etc.
# If you change set it to the full path to your cloned configuration.  Example: /git/config/default/6.5/my-openam/custom.sh
amCustomizationScriptPath: "customize-am.sh"

# Liveness probe tuning - time in seconds
livenessPeriod: 60
livenessTimeout: 15

# Set the names below to provide custom secrets mounted in the AM pods (keystore, etc.). You must provide all secrets.
# See templates/secrets.yaml and secrets/... for details
existingSecrets: {}
# existingSecrets:
#   openamKeys: openam-keys
#   openamKeystorePasswords: openam-keystore-passwords

# Set the names below to provide custom config maps. You must provide all config maps.
# See templates/config-map.yaml for details
existingConfigMaps: {}
#existingConfigMaps:
#  bootJson: boot-json
#  amConfigMap: am-configmap

service:
  name: openam
  #type: NodePort
  type: ClusterIP
  externalPort: 80
  internalPort: 8080

ingress:
  class: nginx
  enabled: true
  annotations:
    kubernetes.io/ingress.class: nginx
    nginx.ingress.kubernetes.io/affinity: "cookie"
    nginx.ingress.kubernetes.io/session-cookie-name: "route"
    nginx.ingress.kubernetes.io/session-cookie-hash: "sha1"
    nginx.ingress.kubernetes.io/ssl-redirect: "true"
    # nginx.ingress.kubernetes.io/enable-cors: "true"
    # nginx.ingress.kubernetes.io/cors-allow-methods: "PUT,GET,POST,HEAD,PATCH,DELETE"
    # nginx.ingress.kubernetes.io/cors-allow-headers: "authorization,x-requested-with"
    # nginx.ingress.kubernetes.io/cors-allow-credentials: "false"

istio:
  enabled: false

# Pod Anti Affinity switch. For production this should be set to "hard", otherwise use "soft" or leave empty.
# The hard setting will force openam pods to be spread out over multiple hosts/zones. soft is best effort
# but pods will still be scheduled together if sufficient resources are not available. Setting "none" or any other
# value will result in no affinity settings.
podAntiAffinity: "none"

# This is the exact value for TopologyKey. The other possible value is "failure-domain.beta.kubernetes.io/zone"
# which will ensure that pod is scheduled on nodes in different zones thus allowing for HA across zones.
# Note you want to leave this value as is if you are deploying a single zone cluster and change the values only
# if you have a multi-zone cluster.
topologyKey: "kubernetes.io/hostname"

# Add extra environment variables to the AM container.
environment: {}<|MERGE_RESOLUTION|>--- conflicted
+++ resolved
@@ -6,11 +6,7 @@
 
 image:
   repository: gcr.io/forgerock-io/am
-<<<<<<< HEAD
-  tag: 7.0.0-a2c0b492f7620fff48183fc657041463762930ec
-=======
   tag: 7.0.0-314bae51df7af69c45c7ba308b1533d4d474b137
->>>>>>> ebcf6776
   # Switch to IfNotPresent once we have milestone builds
   pullPolicy: Always
 
