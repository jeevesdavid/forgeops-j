--- conflicted
+++ resolved
@@ -6,11 +6,7 @@
 
 image:
   repository: gcr.io/forgerock-io/am
-<<<<<<< HEAD
-  tag: 7.0.0-f91da919a453e00cf83acf610410420f579969fc
-=======
   tag: 7.0.0-2661f1804628dc7b17ab569e8e2a8f89aa7163f4
->>>>>>> 8f6c679d
   # Switch to IfNotPresent once we have milestone builds
   pullPolicy: Always
 
