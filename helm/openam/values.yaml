# Default values for openam runtime chart
# This is a YAML-formatted file.
# Declare name/value pairs to be passed into the templates.

component: openam

image:
  repository: gcr.io/forgerock-io/am
<<<<<<< HEAD
  tag: 7.0.0-220a9350ca666b71699504af5042f3c8444c530b
=======
  tag: 7.0.0-3193e980af1a82d274dd902e8b7f4678c27102b7
>>>>>>> a0185e86
  # Switch to IfNotPresent once we have milestone builds
  pullPolicy: Always

gitImage:
  repository: gcr.io/forgerock-io/git
  tag: 6.5.1
  pullPolicy: Always

utilImage:
  repository: gcr.io/forgerock-io/util
  tag: 7.0.0-5135331287b8056
  pullPolicy: Always

domain: example.com
subdomain: iam

config:
  name: frconfig
  strategy: git

openamReplicaCount: 1

configLdapPort:  1389
configLdapHost: configstore-0.configstore


# This option:
#  -Dorg.apache.tomcat.util.buf.UDecoder.ALLOW_ENCODED_SLASH=true \
# is disabled to avoid http://cve.mitre.org/cgi-bin/cvename.cgi?name=CVE-2007-0450
# This may impact amster imports for some configurations (SAML entities)
# If you need to renable this for amster, it should be disabled after the import is complete

catalinaOpts: >
  -server
  -Dcom.sun.identity.configuration.directory=/home/forgerock/openam
  -Dcom.iplanet.services.stats.state=off

# For visualVM debug, you can add this to the above:
#-Dcom.sun.management.jmxremote.port=<port>
#-Dcom.sun.management.jmxremote.authenticate=false
#-Dcom.sun.management.jmxremote.ssl=false
#-Dcom.sun.management.jmxremote.rmi.port=<port>
#-Djava.rmi.server.hostname=$HOST_HOSTNAME


# To use a tomcat web.xml from a k8s config map instead of the one built into the container, set the following to true.
useConfigMapWebxml: false

# Suffix for DS config store.
rootSuffix:  "ou=am-config"

am:
  home: /home/forgerock/openam
  context: am
  secretsDir: /home/forgerock/openam/security/secrets/default
  keystoresDir: /home/forgerock/openam/security/keystores
  instance: http://openam:80/am

# Controls the config type and method for installation and configuring the AM image.
# Once completion of the move to use FBC these values can be removed.
fbcEnabled: false
configMode: UNCONFIGURED


# Valid logger types: fluent-bit, none
# For audit logs it is suggested you configure AM to send directly to ElasticSearch.
logDriver: none

# The defaults below are small and OK for testing.
# For production you wil want to set CPU limits to help Kube Schedule the pods.
resources:
 limits:
   memory: 1300Mi
 requests:
   memory: 1200Mi

# Set to true to create a boot.json file to bootstrap AM. If set to false, AM will come up to the configurator page.
createBootstrap: true

# This is an optional path to a script to execute before AM starts up. It can copy in images, update the web.xml, etc.
# If you change set it to the full path to your cloned configuration.  Example: /git/config/default/6.5/my-openam/custom.sh
amCustomizationScriptPath: "customize-am.sh"

# Liveness probe tuning - time in seconds
livenessPeriod: 60
livenessTimeout: 15

# Set the names below to provide custom secrets mounted in the AM pods (keystore, etc.). You must provide all secrets.
# See templates/secrets.yaml and secrets/... for details
existingSecrets: {}
# existingSecrets:
#   openamKeys: openam-keys
#   openamKeystorePasswords: openam-keystore-passwords

# Set the names below to provide custom config maps. You must provide all config maps.
# See templates/config-map.yaml for details
existingConfigMaps: {}
#existingConfigMaps:
#  bootJson: boot-json
#  amConfigMap: am-configmap

service:
  name: openam
  #type: NodePort
  type: ClusterIP
  externalPort: 80
  internalPort: 8080

ingress:
  class: nginx
  enabled: true
  annotations:
    kubernetes.io/ingress.class: nginx
    nginx.ingress.kubernetes.io/affinity: "cookie"
    nginx.ingress.kubernetes.io/session-cookie-name: "route"
    nginx.ingress.kubernetes.io/session-cookie-hash: "sha1"
    nginx.ingress.kubernetes.io/ssl-redirect: "true"
    # nginx.ingress.kubernetes.io/enable-cors: "true"
    # nginx.ingress.kubernetes.io/cors-allow-methods: "PUT,GET,POST,HEAD,PATCH,DELETE"
    # nginx.ingress.kubernetes.io/cors-allow-headers: "authorization,x-requested-with"
    # nginx.ingress.kubernetes.io/cors-allow-credentials: "false"

istio:
  enabled: false

# Pod Anti Affinity switch. For production this should be set to "hard", otherwise use "soft" or leave empty.
# The hard setting will force openam pods to be spread out over multiple hosts/zones. soft is best effort
# but pods will still be scheduled together if sufficient resources are not available. Setting "none" or any other
# value will result in no affinity settings.
podAntiAffinity: "none"

# This is the exact value for TopologyKey. The other possible value is "failure-domain.beta.kubernetes.io/zone"
# which will ensure that pod is scheduled on nodes in different zones thus allowing for HA across zones.
# Note you want to leave this value as is if you are deploying a single zone cluster and change the values only
# if you have a multi-zone cluster.
topologyKey: "kubernetes.io/hostname"

# Add extra environment variables to the AM container.
environment: {}<|MERGE_RESOLUTION|>--- conflicted
+++ resolved
@@ -6,11 +6,7 @@
 
 image:
   repository: gcr.io/forgerock-io/am
-<<<<<<< HEAD
-  tag: 7.0.0-220a9350ca666b71699504af5042f3c8444c530b
-=======
   tag: 7.0.0-3193e980af1a82d274dd902e8b7f4678c27102b7
->>>>>>> a0185e86
   # Switch to IfNotPresent once we have milestone builds
   pullPolicy: Always
 
