# Default values for openam runtime chart
# This is a YAML-formatted file.
# Declare name/value pairs to be passed into the templates.

component: openam

image:
  repository: gcr.io/forgerock-io/am
<<<<<<< HEAD
  tag: 7.0.0-9443891d8fa215c2e07f8ef7ac733ebbf0d1c8ca
=======
  tag: 7.0.0-741d0b43cb735409cd7cf13b12cbc5cd48f2057e
>>>>>>> 12524969
  # Switch to IfNotPresent once we have milestone builds
  pullPolicy: Always

gitImage:
  repository: gcr.io/forgerock-io/git
  tag: 6.5.1
  pullPolicy: Always

utilImage:
  repository: gcr.io/forgerock-io/util
  tag: 7.0.0-5135331287b8056
  pullPolicy: Always

domain: example.com
subdomain: iam

config:
  name: frconfig
  strategy: git

openamReplicaCount: 1

configLdapPort:  1389
configLdapHost: configstore-0.configstore


# This option:
#  -Dorg.apache.tomcat.util.buf.UDecoder.ALLOW_ENCODED_SLASH=true \
# is disabled to avoid http://cve.mitre.org/cgi-bin/cvename.cgi?name=CVE-2007-0450
# This may impact amster imports for some configurations (SAML entities)
# If you need to renable this for amster, it should be disabled after the import is complete

catalinaOpts: >
  -server
  -Dcom.sun.identity.configuration.directory=/home/forgerock/openam
  -Dcom.iplanet.services.stats.state=off

# For visualVM debug, you can add this to the above:
#-Dcom.sun.management.jmxremote.port=<port>
#-Dcom.sun.management.jmxremote.authenticate=false
#-Dcom.sun.management.jmxremote.ssl=false
#-Dcom.sun.management.jmxremote.rmi.port=<port>
#-Djava.rmi.server.hostname=$HOST_HOSTNAME


# To use a tomcat web.xml from a k8s config map instead of the one built into the container, set the following to true.
useConfigMapWebxml: false

# Suffix for DS config store.
rootSuffix:  "ou=am-config"

am:
  home: /home/forgerock/openam
  context: am
  secretsDir: /home/forgerock/openam/security/secrets/default
  keystoresDir: /home/forgerock/openam/security/keystores
  instance: http://openam:80/am

# Controls the config type and method for installation and configuring the AM image.
# Once completion of the move to use FBC these values can be removed.
fbcEnabled: false
configMode: UNCONFIGURED


# Valid logger types: fluent-bit, none
# For audit logs it is suggested you configure AM to send directly to ElasticSearch.
logDriver: none

# The defaults below are small and OK for testing.
# For production you wil want to set CPU limits to help Kube Schedule the pods.
resources:
 limits:
   memory: 1300Mi
 requests:
   memory: 1200Mi

# Set to true to create a boot.json file to bootstrap AM. If set to false, AM will come up to the configurator page.
createBootstrap: true

# This is an optional path to a script to execute before AM starts up. It can copy in images, update the web.xml, etc.
# If you change set it to the full path to your cloned configuration.  Example: /git/config/default/6.5/my-openam/custom.sh
amCustomizationScriptPath: "customize-am.sh"

# Liveness probe tuning - time in seconds
livenessPeriod: 60
livenessTimeout: 15

# Set the names below to provide custom secrets mounted in the AM pods (keystore, etc.). You must provide all secrets.
# See templates/secrets.yaml and secrets/... for details
existingSecrets: {}
# existingSecrets:
#   openamKeys: openam-keys
#   openamKeystorePasswords: openam-keystore-passwords

# Set the names below to provide custom config maps. You must provide all config maps.
# See templates/config-map.yaml for details
existingConfigMaps: {}
#existingConfigMaps:
#  bootJson: boot-json
#  amConfigMap: am-configmap

service:
  name: openam
  #type: NodePort
  type: ClusterIP
  externalPort: 80
  internalPort: 8080

ingress:
  class: nginx
  enabled: true
  annotations:
    kubernetes.io/ingress.class: nginx
    nginx.ingress.kubernetes.io/affinity: "cookie"
    nginx.ingress.kubernetes.io/session-cookie-name: "route"
    nginx.ingress.kubernetes.io/session-cookie-hash: "sha1"
    nginx.ingress.kubernetes.io/ssl-redirect: "true"
    # nginx.ingress.kubernetes.io/enable-cors: "true"
    # nginx.ingress.kubernetes.io/cors-allow-methods: "PUT,GET,POST,HEAD,PATCH,DELETE"
    # nginx.ingress.kubernetes.io/cors-allow-headers: "authorization,x-requested-with"
    # nginx.ingress.kubernetes.io/cors-allow-credentials: "false"

istio:
  enabled: false

# Pod Anti Affinity switch. For production this should be set to "hard", otherwise use "soft" or leave empty.
# The hard setting will force openam pods to be spread out over multiple hosts/zones. soft is best effort
# but pods will still be scheduled together if sufficient resources are not available. Setting "none" or any other
# value will result in no affinity settings.
podAntiAffinity: "none"

# This is the exact value for TopologyKey. The other possible value is "failure-domain.beta.kubernetes.io/zone"
# which will ensure that pod is scheduled on nodes in different zones thus allowing for HA across zones.
# Note you want to leave this value as is if you are deploying a single zone cluster and change the values only
# if you have a multi-zone cluster.
topologyKey: "kubernetes.io/hostname"

# Add extra environment variables to the AM container.
environment: {}<|MERGE_RESOLUTION|>--- conflicted
+++ resolved
@@ -6,11 +6,7 @@
 
 image:
   repository: gcr.io/forgerock-io/am
-<<<<<<< HEAD
-  tag: 7.0.0-9443891d8fa215c2e07f8ef7ac733ebbf0d1c8ca
-=======
   tag: 7.0.0-741d0b43cb735409cd7cf13b12cbc5cd48f2057e
->>>>>>> 12524969
   # Switch to IfNotPresent once we have milestone builds
   pullPolicy: Always
 
