# Default values for openam runtime chart
# This is a YAML-formatted file.
# Declare name/value pairs to be passed into the templates.

component: openam

image:
  repository: gcr.io/forgerock-io/am
<<<<<<< HEAD
  tag: 7.0.0-007878d135fb859c709c1c7c03ddccb582c9b2f5
=======
  tag: 7.0.0-1ba49f89bf13e3d0543c80fd5fa284e32b5fd9e4
>>>>>>> 7f32633e
  # Switch to IfNotPresent once we have milestone builds
  pullPolicy: Always

gitImage:
  repository: gcr.io/forgerock-io/git
  tag: 6.5.1
  pullPolicy: Always

utilImage:
  repository: gcr.io/forgerock-io/util
  tag: 7.0.0-5135331287b8056
  pullPolicy: Always

domain: example.com
subdomain: iam

config:
  name: frconfig
  strategy: git

openamReplicaCount: 1

configLdapPort:  1389
configLdapHost: configstore-0.configstore


# This option:
#  -Dorg.apache.tomcat.util.buf.UDecoder.ALLOW_ENCODED_SLASH=true \
# is disabled to avoid http://cve.mitre.org/cgi-bin/cvename.cgi?name=CVE-2007-0450
# This may impact amster imports for some configurations (SAML entities)
# If you need to renable this for amster, it should be disabled after the import is complete

catalinaOpts: >
  -server
  -Dcom.sun.identity.configuration.directory=/home/forgerock/openam
  -Dcom.iplanet.services.stats.state=off

# For visualVM debug, you can add this to the above:
#-Dcom.sun.management.jmxremote.port=<port>
#-Dcom.sun.management.jmxremote.authenticate=false
#-Dcom.sun.management.jmxremote.ssl=false
#-Dcom.sun.management.jmxremote.rmi.port=<port>
#-Djava.rmi.server.hostname=$HOST_HOSTNAME


# To use a tomcat web.xml from a k8s config map instead of the one built into the container, set the following to true.
useConfigMapWebxml: false

# Suffix for DS config store.
rootSuffix:  "ou=am-config"

am:
  home: /home/forgerock/openam
  context: am
  secretsDir: /home/forgerock/openam/security/secrets/default
  keystoresDir: /home/forgerock/openam/security/keystores
  instance: http://openam:80/am

# Controls the config type and method for installation and configuring the AM image.
# Once completion of the move to use FBC these values can be removed.
fbcEnabled: false
configMode: UNCONFIGURED


# Valid logger types: fluent-bit, none
# For audit logs it is suggested you configure AM to send directly to ElasticSearch.
logDriver: none

# The defaults below are small and OK for testing.
# For production you wil want to set CPU limits to help Kube Schedule the pods.
resources:
 limits:
   memory: 1300Mi
 requests:
   memory: 1200Mi

# Set to true to create a boot.json file to bootstrap AM. If set to false, AM will come up to the configurator page.
createBootstrap: true

# This is an optional path to a script to execute before AM starts up. It can copy in images, update the web.xml, etc.
# If you change set it to the full path to your cloned configuration.  Example: /git/config/default/6.5/my-openam/custom.sh
amCustomizationScriptPath: "customize-am.sh"

# Liveness probe tuning - time in seconds
livenessPeriod: 60
livenessTimeout: 15

# Set the names below to provide custom secrets mounted in the AM pods (keystore, etc.). You must provide all secrets.
# See templates/secrets.yaml and secrets/... for details
existingSecrets: {}
# existingSecrets:
#   openamKeys: openam-keys
#   openamKeystorePasswords: openam-keystore-passwords

# Set the names below to provide custom config maps. You must provide all config maps.
# See templates/config-map.yaml for details
existingConfigMaps: {}
#existingConfigMaps:
#  bootJson: boot-json
#  amConfigMap: am-configmap

service:
  name: openam
  #type: NodePort
  type: ClusterIP
  externalPort: 80
  internalPort: 8080

ingress:
  class: nginx
  enabled: true
  annotations:
    kubernetes.io/ingress.class: nginx
    nginx.ingress.kubernetes.io/affinity: "cookie"
    nginx.ingress.kubernetes.io/session-cookie-name: "route"
    nginx.ingress.kubernetes.io/session-cookie-hash: "sha1"
    nginx.ingress.kubernetes.io/ssl-redirect: "true"
    # nginx.ingress.kubernetes.io/enable-cors: "true"
    # nginx.ingress.kubernetes.io/cors-allow-methods: "PUT,GET,POST,HEAD,PATCH,DELETE"
    # nginx.ingress.kubernetes.io/cors-allow-headers: "authorization,x-requested-with"
    # nginx.ingress.kubernetes.io/cors-allow-credentials: "false"

istio:
  enabled: false

# Pod Anti Affinity switch. For production this should be set to "hard", otherwise use "soft" or leave empty.
# The hard setting will force openam pods to be spread out over multiple hosts/zones. soft is best effort
# but pods will still be scheduled together if sufficient resources are not available. Setting "none" or any other
# value will result in no affinity settings.
podAntiAffinity: "none"

# This is the exact value for TopologyKey. The other possible value is "failure-domain.beta.kubernetes.io/zone"
# which will ensure that pod is scheduled on nodes in different zones thus allowing for HA across zones.
# Note you want to leave this value as is if you are deploying a single zone cluster and change the values only
# if you have a multi-zone cluster.
topologyKey: "kubernetes.io/hostname"

# Add extra environment variables to the AM container.
environment: {}<|MERGE_RESOLUTION|>--- conflicted
+++ resolved
@@ -6,11 +6,7 @@
 
 image:
   repository: gcr.io/forgerock-io/am
-<<<<<<< HEAD
-  tag: 7.0.0-007878d135fb859c709c1c7c03ddccb582c9b2f5
-=======
   tag: 7.0.0-1ba49f89bf13e3d0543c80fd5fa284e32b5fd9e4
->>>>>>> 7f32633e
   # Switch to IfNotPresent once we have milestone builds
   pullPolicy: Always
 
