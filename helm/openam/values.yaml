# Default values for openam runtime chart
# This is a YAML-formatted file.
# Declare name/value pairs to be passed into the templates.

component: openam

image:
  repository: gcr.io/forgerock-io/am
<<<<<<< HEAD
  tag: 7.0.0-d4ff89d9be945d99146e6c5ea2a0d1df20151a9c
=======
  tag: 7.0.0-73909938927397395535c6ac6d17f8870faea25f
>>>>>>> 228a8108
  # Switch to IfNotPresent once we have milestone builds
  pullPolicy: Always

gitImage:
  repository: gcr.io/forgerock-io/git
  tag: 6.5.1
  pullPolicy: Always

utilImage:
  repository: gcr.io/forgerock-io/util
  tag: 7.0.0-5135331287b8056
  pullPolicy: Always

domain: example.com
subdomain: iam

config:
  name: frconfig
  strategy: git

openamReplicaCount: 1

configLdapPort:  1389
configLdapHost: configstore-0.configstore


# This option:
#  -Dorg.apache.tomcat.util.buf.UDecoder.ALLOW_ENCODED_SLASH=true \
# is disabled to avoid http://cve.mitre.org/cgi-bin/cvename.cgi?name=CVE-2007-0450
# This may impact amster imports for some configurations (SAML entities)
# If you need to renable this for amster, it should be disabled after the import is complete

catalinaOpts: >
  -server
  -Dcom.sun.identity.configuration.directory=/home/forgerock/openam
  -Dcom.iplanet.services.stats.state=off

# For visualVM debug, you can add this to the above:
#-Dcom.sun.management.jmxremote.port=<port>
#-Dcom.sun.management.jmxremote.authenticate=false
#-Dcom.sun.management.jmxremote.ssl=false
#-Dcom.sun.management.jmxremote.rmi.port=<port>
#-Djava.rmi.server.hostname=$HOST_HOSTNAME


# To use a tomcat web.xml from a k8s config map instead of the one built into the container, set the following to true.
useConfigMapWebxml: false

# Suffix for DS config store.
rootSuffix:  "ou=am-config"

am:
  home: /home/forgerock/openam
  context: am
  secretsDir: /home/forgerock/openam/security/secrets/default
  keystoresDir: /home/forgerock/openam/security/keystores
  instance: http://openam:80/am

# Controls the config type and method for installation and configuring the AM image.
# Once completion of the move to use FBC these values can be removed.
fbcEnabled: false
configMode: UNCONFIGURED


# Valid logger types: fluent-bit, none
# For audit logs it is suggested you configure AM to send directly to ElasticSearch.
logDriver: none

# The defaults below are small and OK for testing.
# For production you wil want to set CPU limits to help Kube Schedule the pods.
resources:
 limits:
   memory: 1300Mi
 requests:
   memory: 1200Mi

# Set to true to create a boot.json file to bootstrap AM. If set to false, AM will come up to the configurator page.
createBootstrap: true

# This is an optional path to a script to execute before AM starts up. It can copy in images, update the web.xml, etc.
# If you change set it to the full path to your cloned configuration.  Example: /git/config/default/6.5/my-openam/custom.sh
amCustomizationScriptPath: "customize-am.sh"

# Liveness probe tuning - time in seconds
livenessPeriod: 60
livenessTimeout: 15

# Set the names below to provide custom secrets mounted in the AM pods (keystore, etc.). You must provide all secrets.
# See templates/secrets.yaml and secrets/... for details
existingSecrets: {}
# existingSecrets:
#   openamKeys: openam-keys
#   openamKeystorePasswords: openam-keystore-passwords

# Set the names below to provide custom config maps. You must provide all config maps.
# See templates/config-map.yaml for details
existingConfigMaps: {}
#existingConfigMaps:
#  bootJson: boot-json
#  amConfigMap: am-configmap

service:
  name: openam
  #type: NodePort
  type: ClusterIP
  externalPort: 80
  internalPort: 8080

ingress:
  class: nginx
  enabled: true
  annotations:
    kubernetes.io/ingress.class: nginx
    nginx.ingress.kubernetes.io/affinity: "cookie"
    nginx.ingress.kubernetes.io/session-cookie-name: "route"
    nginx.ingress.kubernetes.io/session-cookie-hash: "sha1"
    nginx.ingress.kubernetes.io/ssl-redirect: "true"
    # nginx.ingress.kubernetes.io/enable-cors: "true"
    # nginx.ingress.kubernetes.io/cors-allow-methods: "PUT,GET,POST,HEAD,PATCH,DELETE"
    # nginx.ingress.kubernetes.io/cors-allow-headers: "authorization,x-requested-with"
    # nginx.ingress.kubernetes.io/cors-allow-credentials: "false"

istio:
  enabled: false

# Pod Anti Affinity switch. For production this should be set to "hard", otherwise use "soft" or leave empty.
# The hard setting will force openam pods to be spread out over multiple hosts/zones. soft is best effort
# but pods will still be scheduled together if sufficient resources are not available. Setting "none" or any other
# value will result in no affinity settings.
podAntiAffinity: "none"

# This is the exact value for TopologyKey. The other possible value is "failure-domain.beta.kubernetes.io/zone"
# which will ensure that pod is scheduled on nodes in different zones thus allowing for HA across zones.
# Note you want to leave this value as is if you are deploying a single zone cluster and change the values only
# if you have a multi-zone cluster.
topologyKey: "kubernetes.io/hostname"

# Add extra environment variables to the AM container.
environment: {}<|MERGE_RESOLUTION|>--- conflicted
+++ resolved
@@ -6,11 +6,7 @@
 
 image:
   repository: gcr.io/forgerock-io/am
-<<<<<<< HEAD
-  tag: 7.0.0-d4ff89d9be945d99146e6c5ea2a0d1df20151a9c
-=======
   tag: 7.0.0-73909938927397395535c6ac6d17f8870faea25f
->>>>>>> 228a8108
   # Switch to IfNotPresent once we have milestone builds
   pullPolicy: Always
 
