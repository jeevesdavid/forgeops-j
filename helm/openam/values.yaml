# Default values for openam runtime chart
# This is a YAML-formatted file.
# Declare name/value pairs to be passed into the templates.

component: openam

image:
  repository: gcr.io/engineering-devops/openam
  tag: latest
  # For development we set this to Always to get the most current image:
  pullPolicy: IfNotPresent

domain: .forgeops.com

config:
  name: frconfig
  strategy: git

openamReplicaCount: 1

openamInstance: http://openam:80/openam

configLdapPort:  1389
configLdapHost: configstore-0.configstore


# This option:
#  -Dorg.apache.tomcat.util.buf.UDecoder.ALLOW_ENCODED_SLASH=true \
# is disabled to avoid http://cve.mitre.org/cgi-bin/cvename.cgi?name=CVE-2007-0450 
# This may impact amster imports for some configurations (SAML entities)
# If you need to renable this for amster, it should be disabled after the import is complete

catalinaOpts: >
  -server -XX:+UnlockExperimentalVMOptions -XX:+UseCGroupMemoryLimitForHeap
  -Dcom.sun.identity.util.debug.provider=com.sun.identity.shared.debug.impl.StdOutDebugProvider
  -Dcom.sun.identity.shared.debug.file.format='%PREFIX% %MSG%\\n%STACKTRACE%'

# For visualVM debug, you can add this to the above:
#-Dcom.sun.management.jmxremote.port=<port>
#-Dcom.sun.management.jmxremote.authenticate=false
#-Dcom.sun.management.jmxremote.ssl=false
#-Dcom.sun.management.jmxremote.rmi.port=<port>
#-Djava.rmi.server.hostname=$HOST_HOSTNAME

# To enable any of the products to use HTTPS on their external endpoint, set the following flag to true.
useTLS: false
# The default behaviour when useTLS = true, is to have cert-manager to manage the certificate request/renewal via Let's Encrypt.  
# This is enabled by the following flag:
useCertManager: true

# To use a tomcat web.xml from a k8s config map instead of the one built into the container, set the following to true.
useConfigMapWebxml: false

# Suffix for OpenDJ config store. We reuse the default baseDN of o=userstore.
rootSuffix:  "o=userstore"

# Valid logger types: fluent-bit, none
# For audit logs it is suggested you configure AM to send directly to ElasticSearch.
logDriver: none

# The defaults below are small and OK for testing.
# For production you wil want to set CPU limits to help Kube Schedule the pods.
resources:
 limits:
   memory: 1300Mi
 requests:
   memory: 1200Mi


openamHome: /home/forgerock/openam

# Set to true to create a boot.json file to bootstrap AM. If set to false, AM will come up to the configurator page.
createBootstrap: true

# This is an optional path to a script to execute before AM starts up. It can copy in images, update the web.xml, etc.
# The path is *relative* to /git/config/{{ configPath.am }}.
# For example:   /git/config/6.5/my-config/am/customize-am.sh
amCustomizationScriptPath: "customize-am.sh"

# Liveness probe tuning - time in seconds
livenessPeriod: 60
livenessTimeout: 15

service:
  name: openam
  #type: NodePort
  type: ClusterIP
  externalPort: 80
  internalPort: 8080

ingress:
  class: nginx
  enabled: true
  annotations:
    kubernetes.io/ingress.class: nginx
<<<<<<< HEAD
    nginx.ingress.kubernetes.io/affinity: "cookie"
    nginx.ingress.kubernetes.io/session-cookie-name: "route"
    nginx.ingress.kubernetes.io/session-cookie-hash: "sha1"
    nginx.ingress.kubernetes.io/ssl-redirect: "true"
    nginx.ingress.kubernetes.io/enable-cors: "false"
=======
    # Do not use for nginx. TODO: Does warp need this?
    #ingress.kubernetes.io/rewrite-target: /
    nginx.ingress.kubernetes.io/enable-cors: "true"
    ingress.kubernetes.io/enable-cors: "true"
    ingress.kubernetes.io/affinity: "cookie"
    ingress.kubernetes.io/session-cookie-name: "route"
    ingress.kubernetes.io/session-cookie-hash: "sha1"
    ingress.kubernetes.io/ssl-redirect: "true"
    # Nginx specific annotations
    nginx.ingress.kubernetes.io/affinity: "cookie"
    nginx.ingress.kubernetes.io/session-cookie-name: "route"
    nginx.ingress.kubernetes.io/session-cookie-hash: "sha1"
    nginx.ingress.kubernetes.io/cors-allow-methods: "PUT,GET,POST,HEAD,OPTIONS,DELETE"
    nginx.ingress.kubernetes.io/cors-allow-headers: "cache-control,content-type,x-openidm-datastoretoken,x-openidm-oauth-login,x-requested-with"
    nginx.ingress.kubernetes.io/cors-allow-credentials: "true"
    nginx.ingress.kubernetes.io/cors-max-age: "600"
>>>>>>> 5791223c
    
# Audit log details for log streaming sidecar containers

# We default this to not include the sidecar. TODO - remove the sidecars once the commons audit stdout stream is merged.
auditLogs: []

# auditLogs:
#   - name: access-logs
#     path: "/home/forgerock/openam/openam/log/access.audit.json"
#   - name: activity-logs
#     path: "/home/forgerock/openam/openam/log/activity.audit.json"
#   - name: authentication-logs
#     path: "/home/forgerock/openam/openam/log/authentication.audit.json"
#   - name: config-logs
#     path: "/home/forgerock/openam/openam/log/config.audit.json"

<|MERGE_RESOLUTION|>--- conflicted
+++ resolved
@@ -93,30 +93,15 @@
   enabled: true
   annotations:
     kubernetes.io/ingress.class: nginx
-<<<<<<< HEAD
     nginx.ingress.kubernetes.io/affinity: "cookie"
     nginx.ingress.kubernetes.io/session-cookie-name: "route"
     nginx.ingress.kubernetes.io/session-cookie-hash: "sha1"
     nginx.ingress.kubernetes.io/ssl-redirect: "true"
-    nginx.ingress.kubernetes.io/enable-cors: "false"
-=======
-    # Do not use for nginx. TODO: Does warp need this?
-    #ingress.kubernetes.io/rewrite-target: /
     nginx.ingress.kubernetes.io/enable-cors: "true"
-    ingress.kubernetes.io/enable-cors: "true"
-    ingress.kubernetes.io/affinity: "cookie"
-    ingress.kubernetes.io/session-cookie-name: "route"
-    ingress.kubernetes.io/session-cookie-hash: "sha1"
-    ingress.kubernetes.io/ssl-redirect: "true"
-    # Nginx specific annotations
-    nginx.ingress.kubernetes.io/affinity: "cookie"
-    nginx.ingress.kubernetes.io/session-cookie-name: "route"
-    nginx.ingress.kubernetes.io/session-cookie-hash: "sha1"
     nginx.ingress.kubernetes.io/cors-allow-methods: "PUT,GET,POST,HEAD,OPTIONS,DELETE"
     nginx.ingress.kubernetes.io/cors-allow-headers: "cache-control,content-type,x-openidm-datastoretoken,x-openidm-oauth-login,x-requested-with"
     nginx.ingress.kubernetes.io/cors-allow-credentials: "true"
     nginx.ingress.kubernetes.io/cors-max-age: "600"
->>>>>>> 5791223c
     
 # Audit log details for log streaming sidecar containers
 
