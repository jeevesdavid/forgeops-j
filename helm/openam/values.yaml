# Default values for openam runtime chart
# This is a YAML-formatted file.
# Declare name/value pairs to be passed into the templates.

component: openam

image:
  repository: gcr.io/forgerock-io/am
<<<<<<< HEAD
  tag: 7.0.0-510b29e4595148aeee0d6141e93919db7dc8c9a3
=======
  tag: 7.0.0-0e24e86c37d1564512e895064d3283cf4e188e10
>>>>>>> 87639f88
  # Switch to IfNotPresent once we have milestone builds
  pullPolicy: Always

gitImage:
  repository: gcr.io/forgerock-io/git
  tag: 6.5.1
  pullPolicy: Always

utilImage:
  repository: gcr.io/forgerock-io/util
  tag: 7.0.0-5135331287b8056
  pullPolicy: Always

domain: example.com
subdomain: iam

config:
  name: frconfig
  strategy: git

openamReplicaCount: 1

configLdapPort:  1389
configLdapHost: configstore-0.configstore


# This option:
#  -Dorg.apache.tomcat.util.buf.UDecoder.ALLOW_ENCODED_SLASH=true \
# is disabled to avoid http://cve.mitre.org/cgi-bin/cvename.cgi?name=CVE-2007-0450
# This may impact amster imports for some configurations (SAML entities)
# If you need to renable this for amster, it should be disabled after the import is complete

catalinaOpts: >
  -server
  -Dcom.sun.identity.configuration.directory=/home/forgerock/openam
  -Dcom.iplanet.services.stats.state=off

# For visualVM debug, you can add this to the above:
#-Dcom.sun.management.jmxremote.port=<port>
#-Dcom.sun.management.jmxremote.authenticate=false
#-Dcom.sun.management.jmxremote.ssl=false
#-Dcom.sun.management.jmxremote.rmi.port=<port>
#-Djava.rmi.server.hostname=$HOST_HOSTNAME


# To use a tomcat web.xml from a k8s config map instead of the one built into the container, set the following to true.
useConfigMapWebxml: false

# Suffix for DS config store.
rootSuffix:  "ou=am-config"

am:
  home: /home/forgerock/openam
  context: am
  secretsDir: /home/forgerock/openam/security/secrets/default
  keystoresDir: /home/forgerock/openam/security/keystores
  instance: http://openam:80/am

# Controls the config type and method for installation and configuring the AM image.
# Once completion of the move to use FBC these values can be removed.
fbcEnabled: false
configMode: UNCONFIGURED


# Valid logger types: fluent-bit, none
# For audit logs it is suggested you configure AM to send directly to ElasticSearch.
logDriver: none

# The defaults below are small and OK for testing.
# For production you wil want to set CPU limits to help Kube Schedule the pods.
resources:
 limits:
   memory: 1300Mi
 requests:
   memory: 1200Mi

# Set to true to create a boot.json file to bootstrap AM. If set to false, AM will come up to the configurator page.
createBootstrap: true

# This is an optional path to a script to execute before AM starts up. It can copy in images, update the web.xml, etc.
# If you change set it to the full path to your cloned configuration.  Example: /git/config/default/6.5/my-openam/custom.sh
amCustomizationScriptPath: "customize-am.sh"

# Liveness probe tuning - time in seconds
livenessPeriod: 60
livenessTimeout: 15

# Set the names below to provide custom secrets mounted in the AM pods (keystore, etc.). You must provide all secrets.
# See templates/secrets.yaml and secrets/... for details
existingSecrets: {}
# existingSecrets:
#   openamKeys: openam-keys
#   openamKeystorePasswords: openam-keystore-passwords

# Set the names below to provide custom config maps. You must provide all config maps.
# See templates/config-map.yaml for details
existingConfigMaps: {}
#existingConfigMaps:
#  bootJson: boot-json
#  amConfigMap: am-configmap

service:
  name: openam
  #type: NodePort
  type: ClusterIP
  externalPort: 80
  internalPort: 8080

ingress:
  class: nginx
  enabled: true
  annotations:
    kubernetes.io/ingress.class: nginx
    nginx.ingress.kubernetes.io/affinity: "cookie"
    nginx.ingress.kubernetes.io/session-cookie-name: "route"
    nginx.ingress.kubernetes.io/session-cookie-hash: "sha1"
    nginx.ingress.kubernetes.io/ssl-redirect: "true"
    # nginx.ingress.kubernetes.io/enable-cors: "true"
    # nginx.ingress.kubernetes.io/cors-allow-methods: "PUT,GET,POST,HEAD,PATCH,DELETE"
    # nginx.ingress.kubernetes.io/cors-allow-headers: "authorization,x-requested-with"
    # nginx.ingress.kubernetes.io/cors-allow-credentials: "false"

istio:
  enabled: false

# Pod Anti Affinity switch. For production this should be set to "hard", otherwise use "soft" or leave empty.
# The hard setting will force openam pods to be spread out over multiple hosts/zones. soft is best effort
# but pods will still be scheduled together if sufficient resources are not available. Setting "none" or any other
# value will result in no affinity settings.
podAntiAffinity: "none"

# This is the exact value for TopologyKey. The other possible value is "failure-domain.beta.kubernetes.io/zone"
# which will ensure that pod is scheduled on nodes in different zones thus allowing for HA across zones.
# Note you want to leave this value as is if you are deploying a single zone cluster and change the values only
# if you have a multi-zone cluster.
topologyKey: "kubernetes.io/hostname"

# Add extra environment variables to the AM container.
environment: {}<|MERGE_RESOLUTION|>--- conflicted
+++ resolved
@@ -6,11 +6,7 @@
 
 image:
   repository: gcr.io/forgerock-io/am
-<<<<<<< HEAD
-  tag: 7.0.0-510b29e4595148aeee0d6141e93919db7dc8c9a3
-=======
   tag: 7.0.0-0e24e86c37d1564512e895064d3283cf4e188e10
->>>>>>> 87639f88
   # Switch to IfNotPresent once we have milestone builds
   pullPolicy: Always
 
