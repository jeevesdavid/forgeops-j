# Default values for openam runtime chart
# This is a YAML-formatted file.
# Declare name/value pairs to be passed into the templates.

component: openam

image:
  repository: gcr.io/forgerock-io/am
<<<<<<< HEAD
  tag: 7.0.0-a34e79f50f68a30b8ea3651753878e347e373a6a
=======
  tag: 7.0.0-c747a9248be37a3164e63f4d41466ff740e9f502
>>>>>>> b98be3b7
  # Switch to IfNotPresent once we have milestone builds
  pullPolicy: Always

gitImage:
  repository: gcr.io/forgerock-io/git
  tag: 6.5.1
  pullPolicy: Always

utilImage:
  repository: gcr.io/forgerock-io/util
  tag: 7.0.0-5135331287b8056
  pullPolicy: Always

domain: example.com
subdomain: iam

config:
  name: frconfig
  strategy: git

openamReplicaCount: 1

configLdapPort:  1389
configLdapHost: configstore-0.configstore


# This option:
#  -Dorg.apache.tomcat.util.buf.UDecoder.ALLOW_ENCODED_SLASH=true \
# is disabled to avoid http://cve.mitre.org/cgi-bin/cvename.cgi?name=CVE-2007-0450
# This may impact amster imports for some configurations (SAML entities)
# If you need to renable this for amster, it should be disabled after the import is complete

catalinaOpts: >
  -server
  -Dcom.sun.identity.configuration.directory=/home/forgerock/openam
  -Dcom.iplanet.services.stats.state=off

# For visualVM debug, you can add this to the above:
#-Dcom.sun.management.jmxremote.port=<port>
#-Dcom.sun.management.jmxremote.authenticate=false
#-Dcom.sun.management.jmxremote.ssl=false
#-Dcom.sun.management.jmxremote.rmi.port=<port>
#-Djava.rmi.server.hostname=$HOST_HOSTNAME


# To use a tomcat web.xml from a k8s config map instead of the one built into the container, set the following to true.
useConfigMapWebxml: false

# Suffix for DS config store.
rootSuffix:  "ou=am-config"

am:
  home: /home/forgerock/openam
  context: am
  secretsDir: /home/forgerock/openam/security/secrets/default
  keystoresDir: /home/forgerock/openam/security/keystores
  instance: http://openam:80/am

# Controls the config type and method for installation and configuring the AM image.
# Once completion of the move to use FBC these values can be removed.
fbcEnabled: false
configMode: UNCONFIGURED


# Valid logger types: fluent-bit, none
# For audit logs it is suggested you configure AM to send directly to ElasticSearch.
logDriver: none

# The defaults below are small and OK for testing.
# For production you wil want to set CPU limits to help Kube Schedule the pods.
resources:
 limits:
   memory: 1300Mi
 requests:
   memory: 1200Mi

# Set to true to create a boot.json file to bootstrap AM. If set to false, AM will come up to the configurator page.
createBootstrap: true

# This is an optional path to a script to execute before AM starts up. It can copy in images, update the web.xml, etc.
# If you change set it to the full path to your cloned configuration.  Example: /git/config/default/6.5/my-openam/custom.sh
amCustomizationScriptPath: "customize-am.sh"

# Liveness probe tuning - time in seconds
livenessPeriod: 60
livenessTimeout: 15

# Set the names below to provide custom secrets mounted in the AM pods (keystore, etc.). You must provide all secrets.
# See templates/secrets.yaml and secrets/... for details
existingSecrets: {}
# existingSecrets:
#   openamKeys: openam-keys
#   openamKeystorePasswords: openam-keystore-passwords

# Set the names below to provide custom config maps. You must provide all config maps.
# See templates/config-map.yaml for details
existingConfigMaps: {}
#existingConfigMaps:
#  bootJson: boot-json
#  amConfigMap: am-configmap

service:
  name: openam
  #type: NodePort
  type: ClusterIP
  externalPort: 80
  internalPort: 8080

ingress:
  class: nginx
  enabled: true
  annotations:
    kubernetes.io/ingress.class: nginx
    nginx.ingress.kubernetes.io/affinity: "cookie"
    nginx.ingress.kubernetes.io/session-cookie-name: "route"
    nginx.ingress.kubernetes.io/session-cookie-hash: "sha1"
    nginx.ingress.kubernetes.io/ssl-redirect: "true"
    # nginx.ingress.kubernetes.io/enable-cors: "true"
    # nginx.ingress.kubernetes.io/cors-allow-methods: "PUT,GET,POST,HEAD,PATCH,DELETE"
    # nginx.ingress.kubernetes.io/cors-allow-headers: "authorization,x-requested-with"
    # nginx.ingress.kubernetes.io/cors-allow-credentials: "false"

istio:
  enabled: false

# Pod Anti Affinity switch. For production this should be set to "hard", otherwise use "soft" or leave empty.
# The hard setting will force openam pods to be spread out over multiple hosts/zones. soft is best effort
# but pods will still be scheduled together if sufficient resources are not available. Setting "none" or any other
# value will result in no affinity settings.
podAntiAffinity: "none"

# This is the exact value for TopologyKey. The other possible value is "failure-domain.beta.kubernetes.io/zone"
# which will ensure that pod is scheduled on nodes in different zones thus allowing for HA across zones.
# Note you want to leave this value as is if you are deploying a single zone cluster and change the values only
# if you have a multi-zone cluster.
topologyKey: "kubernetes.io/hostname"

# Add extra environment variables to the AM container.
environment: {}<|MERGE_RESOLUTION|>--- conflicted
+++ resolved
@@ -6,11 +6,7 @@
 
 image:
   repository: gcr.io/forgerock-io/am
-<<<<<<< HEAD
-  tag: 7.0.0-a34e79f50f68a30b8ea3651753878e347e373a6a
-=======
   tag: 7.0.0-c747a9248be37a3164e63f4d41466ff740e9f502
->>>>>>> b98be3b7
   # Switch to IfNotPresent once we have milestone builds
   pullPolicy: Always
 
