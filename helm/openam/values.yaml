# Default values for openam runtime chart
# This is a YAML-formatted file.
# Declare name/value pairs to be passed into the templates.

component: openam

image:
  repository: gcr.io/forgerock-io/am
<<<<<<< HEAD
  tag: 7.0.0-a6e287d9207e523887da8b258a89f7475c3eb856
=======
  tag: 7.0.0-9443891d8fa215c2e07f8ef7ac733ebbf0d1c8ca
>>>>>>> a23203a8
  # Switch to IfNotPresent once we have milestone builds
  pullPolicy: Always

gitImage:
  repository: gcr.io/forgerock-io/git
  tag: 6.5.1
  pullPolicy: Always

utilImage:
  repository: gcr.io/forgerock-io/util
  tag: 7.0.0-5135331287b8056
  pullPolicy: Always

domain: example.com
subdomain: iam

config:
  name: frconfig
  strategy: git

openamReplicaCount: 1

configLdapPort:  1389
configLdapHost: configstore-0.configstore


# This option:
#  -Dorg.apache.tomcat.util.buf.UDecoder.ALLOW_ENCODED_SLASH=true \
# is disabled to avoid http://cve.mitre.org/cgi-bin/cvename.cgi?name=CVE-2007-0450
# This may impact amster imports for some configurations (SAML entities)
# If you need to renable this for amster, it should be disabled after the import is complete

catalinaOpts: >
  -server
  -Dcom.sun.identity.configuration.directory=/home/forgerock/openam
  -Dcom.iplanet.services.stats.state=off

# For visualVM debug, you can add this to the above:
#-Dcom.sun.management.jmxremote.port=<port>
#-Dcom.sun.management.jmxremote.authenticate=false
#-Dcom.sun.management.jmxremote.ssl=false
#-Dcom.sun.management.jmxremote.rmi.port=<port>
#-Djava.rmi.server.hostname=$HOST_HOSTNAME


# To use a tomcat web.xml from a k8s config map instead of the one built into the container, set the following to true.
useConfigMapWebxml: false

# Suffix for DS config store.
rootSuffix:  "ou=am-config"

am:
  home: /home/forgerock/openam
  context: am
  secretsDir: /home/forgerock/openam/security/secrets/default
  keystoresDir: /home/forgerock/openam/security/keystores
  instance: http://openam:80/am

# Controls the config type and method for installation and configuring the AM image.
# Once completion of the move to use FBC these values can be removed.
fbcEnabled: false
configMode: UNCONFIGURED


# Valid logger types: fluent-bit, none
# For audit logs it is suggested you configure AM to send directly to ElasticSearch.
logDriver: none

# The defaults below are small and OK for testing.
# For production you wil want to set CPU limits to help Kube Schedule the pods.
resources:
 limits:
   memory: 1300Mi
 requests:
   memory: 1200Mi

# Set to true to create a boot.json file to bootstrap AM. If set to false, AM will come up to the configurator page.
createBootstrap: true

# This is an optional path to a script to execute before AM starts up. It can copy in images, update the web.xml, etc.
# If you change set it to the full path to your cloned configuration.  Example: /git/config/default/6.5/my-openam/custom.sh
amCustomizationScriptPath: "customize-am.sh"

# Liveness probe tuning - time in seconds
livenessPeriod: 60
livenessTimeout: 15

# Set the names below to provide custom secrets mounted in the AM pods (keystore, etc.). You must provide all secrets.
# See templates/secrets.yaml and secrets/... for details
existingSecrets: {}
# existingSecrets:
#   openamKeys: openam-keys
#   openamKeystorePasswords: openam-keystore-passwords

# Set the names below to provide custom config maps. You must provide all config maps.
# See templates/config-map.yaml for details
existingConfigMaps: {}
#existingConfigMaps:
#  bootJson: boot-json
#  amConfigMap: am-configmap

service:
  name: openam
  #type: NodePort
  type: ClusterIP
  externalPort: 80
  internalPort: 8080

ingress:
  class: nginx
  enabled: true
  annotations:
    kubernetes.io/ingress.class: nginx
    nginx.ingress.kubernetes.io/affinity: "cookie"
    nginx.ingress.kubernetes.io/session-cookie-name: "route"
    nginx.ingress.kubernetes.io/session-cookie-hash: "sha1"
    nginx.ingress.kubernetes.io/ssl-redirect: "true"
    # nginx.ingress.kubernetes.io/enable-cors: "true"
    # nginx.ingress.kubernetes.io/cors-allow-methods: "PUT,GET,POST,HEAD,PATCH,DELETE"
    # nginx.ingress.kubernetes.io/cors-allow-headers: "authorization,x-requested-with"
    # nginx.ingress.kubernetes.io/cors-allow-credentials: "false"

istio:
  enabled: false

# Pod Anti Affinity switch. For production this should be set to "hard", otherwise use "soft" or leave empty.
# The hard setting will force openam pods to be spread out over multiple hosts/zones. soft is best effort
# but pods will still be scheduled together if sufficient resources are not available. Setting "none" or any other
# value will result in no affinity settings.
podAntiAffinity: "none"

# This is the exact value for TopologyKey. The other possible value is "failure-domain.beta.kubernetes.io/zone"
# which will ensure that pod is scheduled on nodes in different zones thus allowing for HA across zones.
# Note you want to leave this value as is if you are deploying a single zone cluster and change the values only
# if you have a multi-zone cluster.
topologyKey: "kubernetes.io/hostname"

# Add extra environment variables to the AM container.
environment: {}<|MERGE_RESOLUTION|>--- conflicted
+++ resolved
@@ -6,11 +6,7 @@
 
 image:
   repository: gcr.io/forgerock-io/am
-<<<<<<< HEAD
-  tag: 7.0.0-a6e287d9207e523887da8b258a89f7475c3eb856
-=======
   tag: 7.0.0-9443891d8fa215c2e07f8ef7ac733ebbf0d1c8ca
->>>>>>> a23203a8
   # Switch to IfNotPresent once we have milestone builds
   pullPolicy: Always
 
