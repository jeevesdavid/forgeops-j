# Default values for openam runtime chart
# This is a YAML-formatted file.
# Declare name/value pairs to be passed into the templates.

component: openam

image:
  repository: gcr.io/forgerock-io/am
<<<<<<< HEAD
  tag: 7.0.0-5a5f3cdec570cc7474332daa4b94c3c695c82b0d
=======
  tag: 7.0.0-cdcf4d4893624bd1a5e31a0bedef50ed1a8b0da4
>>>>>>> 0c3e1a45
  # Switch to IfNotPresent once we have milestone builds
  pullPolicy: Always

gitImage:
  repository: gcr.io/forgerock-io/git
  tag: 6.5.1
  pullPolicy: Always

utilImage:
  repository: gcr.io/forgerock-io/util
  tag: 7.0.0-5135331287b8056
  pullPolicy: Always

domain: example.com
subdomain: iam

config:
  name: frconfig
  strategy: git

openamReplicaCount: 1

configLdapPort:  1389
configLdapHost: configstore-0.configstore


# This option:
#  -Dorg.apache.tomcat.util.buf.UDecoder.ALLOW_ENCODED_SLASH=true \
# is disabled to avoid http://cve.mitre.org/cgi-bin/cvename.cgi?name=CVE-2007-0450
# This may impact amster imports for some configurations (SAML entities)
# If you need to renable this for amster, it should be disabled after the import is complete

catalinaOpts: >
  -server
  -Dcom.sun.identity.configuration.directory=/home/forgerock/openam
  -Dcom.iplanet.services.stats.state=off

# For visualVM debug, you can add this to the above:
#-Dcom.sun.management.jmxremote.port=<port>
#-Dcom.sun.management.jmxremote.authenticate=false
#-Dcom.sun.management.jmxremote.ssl=false
#-Dcom.sun.management.jmxremote.rmi.port=<port>
#-Djava.rmi.server.hostname=$HOST_HOSTNAME


# To use a tomcat web.xml from a k8s config map instead of the one built into the container, set the following to true.
useConfigMapWebxml: false

# Suffix for DS config store.
rootSuffix:  "ou=am-config"

am:
  home: /home/forgerock/openam
  context: am
  secretsDir: /home/forgerock/openam/security/secrets/default
  keystoresDir: /home/forgerock/openam/security/keystores
  instance: http://openam:80/am

# Controls the config type and method for installation and configuring the AM image.
# Once completion of the move to use FBC these values can be removed.
fbcEnabled: false
configMode: UNCONFIGURED


# Valid logger types: fluent-bit, none
# For audit logs it is suggested you configure AM to send directly to ElasticSearch.
logDriver: none

# The defaults below are small and OK for testing.
# For production you wil want to set CPU limits to help Kube Schedule the pods.
resources:
 limits:
   memory: 1300Mi
 requests:
   memory: 1200Mi

# Set to true to create a boot.json file to bootstrap AM. If set to false, AM will come up to the configurator page.
createBootstrap: true

# This is an optional path to a script to execute before AM starts up. It can copy in images, update the web.xml, etc.
# If you change set it to the full path to your cloned configuration.  Example: /git/config/default/6.5/my-openam/custom.sh
amCustomizationScriptPath: "customize-am.sh"

# Liveness probe tuning - time in seconds
livenessPeriod: 60
livenessTimeout: 15

# Set the names below to provide custom secrets mounted in the AM pods (keystore, etc.). You must provide all secrets.
# See templates/secrets.yaml and secrets/... for details
existingSecrets: {}
# existingSecrets:
#   openamKeys: openam-keys
#   openamKeystorePasswords: openam-keystore-passwords

# Set the names below to provide custom config maps. You must provide all config maps.
# See templates/config-map.yaml for details
existingConfigMaps: {}
#existingConfigMaps:
#  bootJson: boot-json
#  amConfigMap: am-configmap

service:
  name: openam
  #type: NodePort
  type: ClusterIP
  externalPort: 80
  internalPort: 8080

ingress:
  class: nginx
  enabled: true
  annotations:
    kubernetes.io/ingress.class: nginx
    nginx.ingress.kubernetes.io/affinity: "cookie"
    nginx.ingress.kubernetes.io/session-cookie-name: "route"
    nginx.ingress.kubernetes.io/session-cookie-hash: "sha1"
    nginx.ingress.kubernetes.io/ssl-redirect: "true"
    # nginx.ingress.kubernetes.io/enable-cors: "true"
    # nginx.ingress.kubernetes.io/cors-allow-methods: "PUT,GET,POST,HEAD,PATCH,DELETE"
    # nginx.ingress.kubernetes.io/cors-allow-headers: "authorization,x-requested-with"
    # nginx.ingress.kubernetes.io/cors-allow-credentials: "false"

istio:
  enabled: false

# Pod Anti Affinity switch. For production this should be set to "hard", otherwise use "soft" or leave empty.
# The hard setting will force openam pods to be spread out over multiple hosts/zones. soft is best effort
# but pods will still be scheduled together if sufficient resources are not available. Setting "none" or any other
# value will result in no affinity settings.
podAntiAffinity: "none"

# This is the exact value for TopologyKey. The other possible value is "failure-domain.beta.kubernetes.io/zone"
# which will ensure that pod is scheduled on nodes in different zones thus allowing for HA across zones.
# Note you want to leave this value as is if you are deploying a single zone cluster and change the values only
# if you have a multi-zone cluster.
topologyKey: "kubernetes.io/hostname"

# Add extra environment variables to the AM container.
environment: {}<|MERGE_RESOLUTION|>--- conflicted
+++ resolved
@@ -6,11 +6,7 @@
 
 image:
   repository: gcr.io/forgerock-io/am
-<<<<<<< HEAD
-  tag: 7.0.0-5a5f3cdec570cc7474332daa4b94c3c695c82b0d
-=======
   tag: 7.0.0-cdcf4d4893624bd1a5e31a0bedef50ed1a8b0da4
->>>>>>> 0c3e1a45
   # Switch to IfNotPresent once we have milestone builds
   pullPolicy: Always
 
