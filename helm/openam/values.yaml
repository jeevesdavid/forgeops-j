# Default values for openam runtime chart
# This is a YAML-formatted file.
# Declare name/value pairs to be passed into the templates.

component: openam

image:
  repository: gcr.io/forgerock-io/am
<<<<<<< HEAD
  tag: 7.0.0-7ce3f31c4b5bf7263f844d94bc15ff8967aa7c41
=======
  tag: 7.0.0-9d6cb9aa8c135d972fdbbe637caaede4fa04705e
>>>>>>> ed135a28
  # Switch to IfNotPresent once we have milestone builds
  pullPolicy: Always

gitImage:
  repository: gcr.io/forgerock-io/git
  tag: 6.5.1
  pullPolicy: Always

utilImage:
  repository: gcr.io/forgerock-io/util
  tag: 7.0.0-5135331287b8056
  pullPolicy: Always

domain: example.com
subdomain: iam

config:
  name: frconfig
  strategy: git

openamReplicaCount: 1

configLdapPort:  1389
configLdapHost: configstore-0.configstore


# This option:
#  -Dorg.apache.tomcat.util.buf.UDecoder.ALLOW_ENCODED_SLASH=true \
# is disabled to avoid http://cve.mitre.org/cgi-bin/cvename.cgi?name=CVE-2007-0450
# This may impact amster imports for some configurations (SAML entities)
# If you need to renable this for amster, it should be disabled after the import is complete

catalinaOpts: >
  -server
  -Dcom.sun.identity.configuration.directory=/home/forgerock/openam
  -Dcom.iplanet.services.stats.state=off

# For visualVM debug, you can add this to the above:
#-Dcom.sun.management.jmxremote.port=<port>
#-Dcom.sun.management.jmxremote.authenticate=false
#-Dcom.sun.management.jmxremote.ssl=false
#-Dcom.sun.management.jmxremote.rmi.port=<port>
#-Djava.rmi.server.hostname=$HOST_HOSTNAME


# To use a tomcat web.xml from a k8s config map instead of the one built into the container, set the following to true.
useConfigMapWebxml: false

# Suffix for DS config store.
rootSuffix:  "ou=am-config"

am:
  home: /home/forgerock/openam
  context: am
  secretsDir: /home/forgerock/openam/security/secrets/default
  keystoresDir: /home/forgerock/openam/security/keystores
  instance: http://openam:80/am

# Controls the config type and method for installation and configuring the AM image.
# Once completion of the move to use FBC these values can be removed.
fbcEnabled: false
configMode: UNCONFIGURED


# Valid logger types: fluent-bit, none
# For audit logs it is suggested you configure AM to send directly to ElasticSearch.
logDriver: none

# The defaults below are small and OK for testing.
# For production you wil want to set CPU limits to help Kube Schedule the pods.
resources:
 limits:
   memory: 1300Mi
 requests:
   memory: 1200Mi

# Set to true to create a boot.json file to bootstrap AM. If set to false, AM will come up to the configurator page.
createBootstrap: true

# This is an optional path to a script to execute before AM starts up. It can copy in images, update the web.xml, etc.
# If you change set it to the full path to your cloned configuration.  Example: /git/config/default/6.5/my-openam/custom.sh
amCustomizationScriptPath: "customize-am.sh"

# Liveness probe tuning - time in seconds
livenessPeriod: 60
livenessTimeout: 15

# Set the names below to provide custom secrets mounted in the AM pods (keystore, etc.). You must provide all secrets.
# See templates/secrets.yaml and secrets/... for details
existingSecrets: {}
# existingSecrets:
#   openamKeys: openam-keys
#   openamKeystorePasswords: openam-keystore-passwords

# Set the names below to provide custom config maps. You must provide all config maps.
# See templates/config-map.yaml for details
existingConfigMaps: {}
#existingConfigMaps:
#  bootJson: boot-json
#  amConfigMap: am-configmap

service:
  name: openam
  #type: NodePort
  type: ClusterIP
  externalPort: 80
  internalPort: 8080

ingress:
  class: nginx
  enabled: true
  annotations:
    kubernetes.io/ingress.class: nginx
    nginx.ingress.kubernetes.io/affinity: "cookie"
    nginx.ingress.kubernetes.io/session-cookie-name: "route"
    nginx.ingress.kubernetes.io/session-cookie-hash: "sha1"
    nginx.ingress.kubernetes.io/ssl-redirect: "true"
    # nginx.ingress.kubernetes.io/enable-cors: "true"
    # nginx.ingress.kubernetes.io/cors-allow-methods: "PUT,GET,POST,HEAD,PATCH,DELETE"
    # nginx.ingress.kubernetes.io/cors-allow-headers: "authorization,x-requested-with"
    # nginx.ingress.kubernetes.io/cors-allow-credentials: "false"

istio:
  enabled: false

# Pod Anti Affinity switch. For production this should be set to "hard", otherwise use "soft" or leave empty.
# The hard setting will force openam pods to be spread out over multiple hosts/zones. soft is best effort
# but pods will still be scheduled together if sufficient resources are not available. Setting "none" or any other
# value will result in no affinity settings.
podAntiAffinity: "none"

# This is the exact value for TopologyKey. The other possible value is "failure-domain.beta.kubernetes.io/zone"
# which will ensure that pod is scheduled on nodes in different zones thus allowing for HA across zones.
# Note you want to leave this value as is if you are deploying a single zone cluster and change the values only
# if you have a multi-zone cluster.
topologyKey: "kubernetes.io/hostname"

# Add extra environment variables to the AM container.
environment: {}<|MERGE_RESOLUTION|>--- conflicted
+++ resolved
@@ -6,11 +6,7 @@
 
 image:
   repository: gcr.io/forgerock-io/am
-<<<<<<< HEAD
-  tag: 7.0.0-7ce3f31c4b5bf7263f844d94bc15ff8967aa7c41
-=======
   tag: 7.0.0-9d6cb9aa8c135d972fdbbe637caaede4fa04705e
->>>>>>> ed135a28
   # Switch to IfNotPresent once we have milestone builds
   pullPolicy: Always
 
