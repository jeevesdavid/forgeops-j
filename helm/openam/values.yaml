# Default values for openam runtime chart
# This is a YAML-formatted file.
# Declare name/value pairs to be passed into the templates.

component: openam

image:
  repository: gcr.io/forgerock-io/am
<<<<<<< HEAD
  tag: 7.0.0-fd2935e0193e742ce79c3e421ff05bcdbd9f6f37
=======
  tag: 7.0.0-cd882247cf64d9c7c1a62074bfe57687b1e23a8b
>>>>>>> 73cec9cb
  # Switch to IfNotPresent once we have milestone builds
  pullPolicy: Always

gitImage:
  repository: gcr.io/forgerock-io/git
  tag: 6.5.1
  pullPolicy: Always

utilImage:
  repository: gcr.io/forgerock-io/util
  tag: 7.0.0-5135331287b8056
  pullPolicy: Always

domain: example.com
subdomain: iam

config:
  name: frconfig
  strategy: git

openamReplicaCount: 1

configLdapPort:  1389
configLdapHost: configstore-0.configstore


# This option:
#  -Dorg.apache.tomcat.util.buf.UDecoder.ALLOW_ENCODED_SLASH=true \
# is disabled to avoid http://cve.mitre.org/cgi-bin/cvename.cgi?name=CVE-2007-0450
# This may impact amster imports for some configurations (SAML entities)
# If you need to renable this for amster, it should be disabled after the import is complete

catalinaOpts: >
  -server
  -Dcom.sun.identity.configuration.directory=/home/forgerock/openam
  -Dcom.iplanet.services.stats.state=off

# For visualVM debug, you can add this to the above:
#-Dcom.sun.management.jmxremote.port=<port>
#-Dcom.sun.management.jmxremote.authenticate=false
#-Dcom.sun.management.jmxremote.ssl=false
#-Dcom.sun.management.jmxremote.rmi.port=<port>
#-Djava.rmi.server.hostname=$HOST_HOSTNAME


# To use a tomcat web.xml from a k8s config map instead of the one built into the container, set the following to true.
useConfigMapWebxml: false

# Suffix for DS config store.
rootSuffix:  "ou=am-config"

am:
  home: /home/forgerock/openam
  context: am
  secretsDir: /home/forgerock/openam/security/secrets/default
  keystoresDir: /home/forgerock/openam/security/keystores
  instance: http://openam:80/am

# Controls the config type and method for installation and configuring the AM image.
# Once completion of the move to use FBC these values can be removed.
fbcEnabled: false
configMode: UNCONFIGURED


# Valid logger types: fluent-bit, none
# For audit logs it is suggested you configure AM to send directly to ElasticSearch.
logDriver: none

# The defaults below are small and OK for testing.
# For production you wil want to set CPU limits to help Kube Schedule the pods.
resources:
 limits:
   memory: 1300Mi
 requests:
   memory: 1200Mi

# Set to true to create a boot.json file to bootstrap AM. If set to false, AM will come up to the configurator page.
createBootstrap: true

# This is an optional path to a script to execute before AM starts up. It can copy in images, update the web.xml, etc.
# If you change set it to the full path to your cloned configuration.  Example: /git/config/default/6.5/my-openam/custom.sh
amCustomizationScriptPath: "customize-am.sh"

# Liveness probe tuning - time in seconds
livenessPeriod: 60
livenessTimeout: 15

# Set the names below to provide custom secrets mounted in the AM pods (keystore, etc.). You must provide all secrets.
# See templates/secrets.yaml and secrets/... for details
existingSecrets: {}
# existingSecrets:
#   openamKeys: openam-keys
#   openamKeystorePasswords: openam-keystore-passwords

# Set the names below to provide custom config maps. You must provide all config maps.
# See templates/config-map.yaml for details
existingConfigMaps: {}
#existingConfigMaps:
#  bootJson: boot-json
#  amConfigMap: am-configmap

service:
  name: openam
  #type: NodePort
  type: ClusterIP
  externalPort: 80
  internalPort: 8080

ingress:
  class: nginx
  enabled: true
  annotations:
    kubernetes.io/ingress.class: nginx
    nginx.ingress.kubernetes.io/affinity: "cookie"
    nginx.ingress.kubernetes.io/session-cookie-name: "route"
    nginx.ingress.kubernetes.io/session-cookie-hash: "sha1"
    nginx.ingress.kubernetes.io/ssl-redirect: "true"
    # nginx.ingress.kubernetes.io/enable-cors: "true"
    # nginx.ingress.kubernetes.io/cors-allow-methods: "PUT,GET,POST,HEAD,PATCH,DELETE"
    # nginx.ingress.kubernetes.io/cors-allow-headers: "authorization,x-requested-with"
    # nginx.ingress.kubernetes.io/cors-allow-credentials: "false"

istio:
  enabled: false

# Pod Anti Affinity switch. For production this should be set to "hard", otherwise use "soft" or leave empty.
# The hard setting will force openam pods to be spread out over multiple hosts/zones. soft is best effort
# but pods will still be scheduled together if sufficient resources are not available. Setting "none" or any other
# value will result in no affinity settings.
podAntiAffinity: "none"

# This is the exact value for TopologyKey. The other possible value is "failure-domain.beta.kubernetes.io/zone"
# which will ensure that pod is scheduled on nodes in different zones thus allowing for HA across zones.
# Note you want to leave this value as is if you are deploying a single zone cluster and change the values only
# if you have a multi-zone cluster.
topologyKey: "kubernetes.io/hostname"

# Add extra environment variables to the AM container.
environment: {}<|MERGE_RESOLUTION|>--- conflicted
+++ resolved
@@ -6,11 +6,7 @@
 
 image:
   repository: gcr.io/forgerock-io/am
-<<<<<<< HEAD
-  tag: 7.0.0-fd2935e0193e742ce79c3e421ff05bcdbd9f6f37
-=======
   tag: 7.0.0-cd882247cf64d9c7c1a62074bfe57687b1e23a8b
->>>>>>> 73cec9cb
   # Switch to IfNotPresent once we have milestone builds
   pullPolicy: Always
 
