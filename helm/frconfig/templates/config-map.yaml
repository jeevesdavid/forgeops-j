apiVersion: v1
kind: ConfigMap
metadata:
  name: {{ .Values.config.name }}
  annotations:
    "helm.sh/resource-policy": keep
data:
  GIT_REPO: "{{ .Values.git.repo }}"
  GIT_AUTOSAVE_BRANCH:  autosave-{{ .Release.Namespace }}
  GIT_CHECKOUT_BRANCH:  {{ .Values.git.branch }}
<<<<<<< HEAD
  # NAMESPACE: {{ .Release.Namespace }}
  DOMAIN: {{ default ".forgeops.com" .Values.domain }}
=======

  NAMESPACE: {{ .Release.Namespace }}
  DOMAIN: {{ default ".forgeops.com" .Values.domain }}
>>>>>>> 2642344c
<|MERGE_RESOLUTION|>--- conflicted
+++ resolved
@@ -8,11 +8,6 @@
   GIT_REPO: "{{ .Values.git.repo }}"
   GIT_AUTOSAVE_BRANCH:  autosave-{{ .Release.Namespace }}
   GIT_CHECKOUT_BRANCH:  {{ .Values.git.branch }}
-<<<<<<< HEAD
+
   # NAMESPACE: {{ .Release.Namespace }}
-  DOMAIN: {{ default ".forgeops.com" .Values.domain }}
-=======
-
-  NAMESPACE: {{ .Release.Namespace }}
-  DOMAIN: {{ default ".forgeops.com" .Values.domain }}
->>>>>>> 2642344c
+  DOMAIN: {{ default ".forgeops.com" .Values.domain }}