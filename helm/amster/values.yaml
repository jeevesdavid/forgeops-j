--- conflicted
+++ resolved
@@ -41,11 +41,7 @@
 
 image:
   repository: gcr.io/forgerock-io/amster
-<<<<<<< HEAD
-  tag: 7.0.0-9d6cb9aa8c135d972fdbbe637caaede4fa04705e
-=======
   tag: 7.0.0-77a0868f00553fd9eec33cf4b19456b98d8deb13
->>>>>>> 0b13950f
   # Switch to IfNotPresent once we have milestone builds
   pullPolicy: Always
 
