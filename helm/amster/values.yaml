# Copyright (c) 2016-2019 ForgeRock AS. Use of this source code is subject to the
# Common Development and Distribution License (CDDL) that can be found in the LICENSE file


component: amster

# Server base URL *within* the Kubernetes cluster - not the external LB URL.
# No /openam appended here.
serverBase: http://openam:80


# The top level domain. This excludes the openam component.
domain: example.com
subdomain: iam

# Default install passwords.
# If these are not set (example: helm install --set amadminPassword=foo amster) a random password
# will be generated. The password can viewed using:
# kubectl get configmaps amster-config -o yaml
# You may wish to delete this configmap once you have saved the passwords.
apiVersion: v1
# amadminPassword: password
# encryptionKey: "123456789012"
# policyAgentPassword: Passw0rd
prometheusPassword: prometheus


config:
  # Name of the configMap that holds the configuration repository URL and of
  # the secret required to access it.
  name: frconfig
  # The path where we import the configuration from. Your git repo will usually be mounted on /git/config.
  importPath: /git/config/6.5/default/am/empty-import
  # Where we perform export to. If not set, this defaults to the importPath
  #exportPath: /tmp/amster
  # strategy defines how products get their configuration .
  # Using the git strategy, each helm chart pulls the configuration from git using an init container.
  # If strategy is set to anything other than git (e.g. file), it is assumed some other process will make
  # files available to the container (baked in to the docker image, or provided by skaffold, etc.)
  strategy: git

image:
  repository: gcr.io/forgerock-io/amster
<<<<<<< HEAD
  tag: 7.0.0-4d555a27df019be2ef0af4632f01c8fba9fa6ee4
=======
  tag: 7.0.0-f993c4441077e717acfe9a07305208ba854cfc4d
>>>>>>> 404ccffd
  # Switch to IfNotPresent once we have milestone builds
  pullPolicy: Always

gitImage:
  repository: gcr.io/forgerock-io/git
  tag: 6.5.1
  pullPolicy: Always

configStore:
  # type can be dirServer or embedded. Only dirServer is supported
  type: dirServer
   # If type is set to embedded, the attributes below are ignored.
  #suffix:  "dc=openam,dc=forgerock,dc=org"
  suffix:  "ou=am-config"
  # This is the first StatefulSet name of the configstore:
  host: configstore-0.configstore
  port: 1389
  dirManager: "uid=am-config,ou=admins,ou=am-config"
  adminPort: 4444
  password: password

# By default, userstore points to configstore - which is default
# place for users when empty-import config is used.
userStore:
  suffix: "ou=identities"
  host: userstore-0.userstore
  port: 1389
  dirManager: "uid=admin"
  password: "password"
  storeType: "LDAPv3ForOpenDS"

# determines if '--clean true' is used for the import-config.
# suggest this is 'true' if importing a complete configuration
# and set to 'false' if importing partial/incremental configurations
amsterClean: false

# For production set CPU limits to help Kube Schedule the pods.
resources:
 limits:
   memory: 1080Mi
 requests:
   memory: 1080Mi

# Optional value overrides

# fqdn - the openam server external fqdn.
# If this is *not* set, it defaults to {namespace}{subdomain}{domain}
#fqdn: login.acme.com

# ctsStores - is a csv separated list of avaiable cts servers. This is referenced in the amster configuration as &{ctsStores} on
# import.
#ctsStores: ctsstore-0.ctsstore:1389

# ctsPassword - defaults to "password"
#ctsPassword: password


istio:
  enabled: false

# Amster scripts
#
# You can set your own amster scripts here. They will be run in alphabetical order when the Amster pod detects an unconfigured AM.
# You can list amster commands or invoke other scripts - it is good practice to keep your Amster scripts in version control:
# e.g.:
#
# scripts:
#   02_my_script: |-
#     delete LdapModule --realm / --id LDAP
#     delete HotpModule --realm / --id HOTP
#   03_invoke_other_scripts: |-
#     :load /git/config/scripts/do_stuff.amster

scripts: {}

# Amster variables
#
# If there are extra variables you need to pass to amster to be used as property expressions, you can add them here.
# As with ForgeRock common expression syntax, values should be expressed in the form `myPropertyName` and will then
# be available in Amster import files using the expression `&{my.property.name}`.

variables: {}

# serviceAccountName: my-amster-serviceaccount<|MERGE_RESOLUTION|>--- conflicted
+++ resolved
@@ -41,11 +41,7 @@
 
 image:
   repository: gcr.io/forgerock-io/amster
-<<<<<<< HEAD
-  tag: 7.0.0-4d555a27df019be2ef0af4632f01c8fba9fa6ee4
-=======
   tag: 7.0.0-f993c4441077e717acfe9a07305208ba854cfc4d
->>>>>>> 404ccffd
   # Switch to IfNotPresent once we have milestone builds
   pullPolicy: Always
 
