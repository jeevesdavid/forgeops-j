# Copyright (c) 2016-2019 ForgeRock AS. Use of this source code is subject to the
# Common Development and Distribution License (CDDL) that can be found in the LICENSE file


component: amster

# Server base URL *within* the Kubernetes cluster - not the external LB URL.
# No /openam appended here.
serverBase: http://openam:80


# The top level domain. This excludes the openam component.
domain: example.com
subdomain: iam

# Default install passwords.
# If these are not set (example: helm install --set amadminPassword=foo amster) a random password
# will be generated. The password can viewed using:
# kubectl get configmaps amster-config -o yaml
# You may wish to delete this configmap once you have saved the passwords.
apiVersion: v1
# amadminPassword: password
# encryptionKey: "123456789012"
# policyAgentPassword: Passw0rd
prometheusPassword: prometheus


config:
  # Name of the configMap that holds the configuration repository URL and of
  # the secret required to access it.
  name: frconfig
  # The path where we import the configuration from. Your git repo will usually be mounted on /git/config.
  importPath: /git/config/6.5/default/am/empty-import
  # Where we perform export to. If not set, this defaults to the importPath
  #exportPath: /tmp/amster
  # strategy defines how products get their configuration .
  # Using the git strategy, each helm chart pulls the configuration from git using an init container.
  # If strategy is set to anything other than git (e.g. file), it is assumed some other process will make
  # files available to the container (baked in to the docker image, or provided by skaffold, etc.)
  strategy: git

image:
  repository: gcr.io/forgerock-io/amster
<<<<<<< HEAD
  tag: 7.0.0-164ac04edf2d7cafece464cf0834e3f47718cf54
=======
  tag: 7.0.0-1874ce22d65293f80d6d93cb2344a7616627562e
>>>>>>> 39add224
  pullPolicy: IfNotPresent
  #pullPolicy: Always

gitImage:
  repository: gcr.io/forgerock-io/git
  tag: 6.5.1
  pullPolicy: IfNotPresent

configStore:
  # type can be dirServer or embedded. Only dirServer is supported
  type: dirServer
   # If type is set to embedded, the attributes below are ignored.
  #suffix:  "dc=openam,dc=forgerock,dc=org"
  suffix:  "ou=am-config"
  # This is the first StatefulSet name of the configstore:
  host: configstore-0.configstore
  port: 1389
  dirManager: "uid=am-config,ou=admins,ou=am-config"
  adminPort: 4444
  password: password

# By default, userstore points to configstore - which is default
# place for users when empty-import config is used.
userStore:
  suffix: "ou=identities"
  host: userstore-0.userstore
  port: 1389
  dirManager: "uid=admin"
  password: "password"
  storeType: "LDAPv3ForOpenDS"

# determines if '--clean true' is used for the import-config.
# suggest this is 'true' if importing a complete configuration
# and set to 'false' if importing partial/incremental configurations
amsterClean: false

# For production set CPU limits to help Kube Schedule the pods.
resources:
 limits:
   memory: 1080Mi
 requests:
   memory: 1080Mi

# Optional value overrides

# fqdn - the openam server external fqdn.
# If this is *not* set, it defaults to {namespace}{subdomain}{domain}
#fqdn: login.acme.com

# ctsStores - is a csv separated list of avaiable cts servers. This is referenced in the amster configuration as &{ctsStores} on
# import.
#ctsStores: ctsstore-0.ctsstore:1389

# ctsPassword - defaults to "password"
#ctsPassword: password


istio:
  enabled: false

# Amster scripts
#
# You can set your own amster scripts here. They will be run in alphabetical order when the Amster pod detects an unconfigured AM.
# You can list amster commands or invoke other scripts - it is good practice to keep your Amster scripts in version control:
# e.g.:
#
# scripts:
#   02_my_script: |-
#     delete LdapModule --realm / --id LDAP
#     delete HotpModule --realm / --id HOTP
#   03_invoke_other_scripts: |-
#     :load /git/config/scripts/do_stuff.amster

scripts: {}

# Amster variables
#
# If there are extra variables you need to pass to amster to be used as property expressions, you can add them here.
# As with ForgeRock common expression syntax, values should be expressed in the form `myPropertyName` and will then
# be available in Amster import files using the expression `&{my.property.name}`.

variables: {}

# serviceAccountName: my-amster-serviceaccount<|MERGE_RESOLUTION|>--- conflicted
+++ resolved
@@ -41,11 +41,7 @@
 
 image:
   repository: gcr.io/forgerock-io/amster
-<<<<<<< HEAD
-  tag: 7.0.0-164ac04edf2d7cafece464cf0834e3f47718cf54
-=======
   tag: 7.0.0-1874ce22d65293f80d6d93cb2344a7616627562e
->>>>>>> 39add224
   pullPolicy: IfNotPresent
   #pullPolicy: Always
 
