# Copyright (c) 2016-2019 ForgeRock AS. Use of this source code is subject to the
# Common Development and Distribution License (CDDL) that can be found in the LICENSE file


component: amster

# Server base URL *within* the Kubernetes cluster - not the external LB URL.
# No /openam appended here.
serverBase: http://openam:80


# The top level domain. This excludes the openam component.
domain: example.com
subdomain: iam

# Default install passwords.
# If these are not set (example: helm install --set amadminPassword=foo amster) a random password
# will be generated. The password can viewed using:
# kubectl get configmaps amster-config -o yaml
# You may wish to delete this configmap once you have saved the passwords.
apiVersion: v1
# amadminPassword: password
# encryptionKey: "123456789012"
# policyAgentPassword: Passw0rd
prometheusPassword: prometheus


config:
  # Name of the configMap that holds the configuration repository URL and of
  # the secret required to access it.
  name: frconfig
  # The path where we import the configuration from. Your git repo will usually be mounted on /git/config.
  importPath: /git/config/6.5/default/am/empty-import
  # Where we perform export to. If not set, this defaults to the importPath
  #exportPath: /tmp/amster
  # strategy defines how products get their configuration .
  # Using the git strategy, each helm chart pulls the configuration from git using an init container.
  # If strategy is set to anything other than git (e.g. file), it is assumed some other process will make
  # files available to the container (baked in to the docker image, or provided by skaffold, etc.)
  strategy: git

image:
  repository: gcr.io/forgerock-io/amster
<<<<<<< HEAD
  tag: 7.0.0-4765b08116f2f9b6059d49fa11968b8048b707f9
=======
  tag: 7.0.0-b911cfc1d7f21c30cd3caf25159fba5293b4db3a
>>>>>>> d8d2e8f4
  # Switch to IfNotPresent once we have milestone builds
  pullPolicy: Always

gitImage:
  repository: gcr.io/forgerock-io/git
  tag: 6.5.1
  pullPolicy: Always

configStore:
  # type can be dirServer or embedded. Only dirServer is supported
  type: dirServer
   # If type is set to embedded, the attributes below are ignored.
  #suffix:  "dc=openam,dc=forgerock,dc=org"
  suffix:  "ou=am-config"
  # This is the first StatefulSet name of the configstore:
  host: configstore-0.configstore
  port: 1389
  dirManager: "uid=am-config,ou=admins,ou=am-config"
  adminPort: 4444
  password: password

# By default, userstore points to configstore - which is default
# place for users when empty-import config is used.
userStore:
  suffix: "ou=identities"
  host: userstore-0.userstore
  port: 1389
  dirManager: "uid=admin"
  password: "password"
  storeType: "LDAPv3ForOpenDS"

# determines if '--clean true' is used for the import-config.
# suggest this is 'true' if importing a complete configuration
# and set to 'false' if importing partial/incremental configurations
amsterClean: false

# For production set CPU limits to help Kube Schedule the pods.
resources:
 limits:
   memory: 1080Mi
 requests:
   memory: 1080Mi

# Optional value overrides

# fqdn - the openam server external fqdn.
# If this is *not* set, it defaults to {namespace}{subdomain}{domain}
#fqdn: login.acme.com

# ctsStores - is a csv separated list of avaiable cts servers. This is referenced in the amster configuration as &{ctsStores} on
# import.
#ctsStores: ctsstore-0.ctsstore:1389

# ctsPassword - defaults to "password"
#ctsPassword: password


istio:
  enabled: false

# Amster scripts
#
# You can set your own amster scripts here. They will be run in alphabetical order when the Amster pod detects an unconfigured AM.
# You can list amster commands or invoke other scripts - it is good practice to keep your Amster scripts in version control:
# e.g.:
#
# scripts:
#   02_my_script: |-
#     delete LdapModule --realm / --id LDAP
#     delete HotpModule --realm / --id HOTP
#   03_invoke_other_scripts: |-
#     :load /git/config/scripts/do_stuff.amster

scripts: {}

# Amster variables
#
# If there are extra variables you need to pass to amster to be used as property expressions, you can add them here.
# As with ForgeRock common expression syntax, values should be expressed in the form `myPropertyName` and will then
# be available in Amster import files using the expression `&{my.property.name}`.

variables: {}

# serviceAccountName: my-amster-serviceaccount<|MERGE_RESOLUTION|>--- conflicted
+++ resolved
@@ -41,11 +41,7 @@
 
 image:
   repository: gcr.io/forgerock-io/amster
-<<<<<<< HEAD
-  tag: 7.0.0-4765b08116f2f9b6059d49fa11968b8048b707f9
-=======
   tag: 7.0.0-b911cfc1d7f21c30cd3caf25159fba5293b4db3a
->>>>>>> d8d2e8f4
   # Switch to IfNotPresent once we have milestone builds
   pullPolicy: Always
 
