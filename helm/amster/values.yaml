--- conflicted
+++ resolved
@@ -41,11 +41,7 @@
 
 image:
   repository: gcr.io/forgerock-io/amster
-<<<<<<< HEAD
-  tag: 7.0.0-c22faa45be229ad4afff764e4c8b631fc7a7d4a3
-=======
   tag: 7.0.0-72b09753e054dc56e7de6b08851840130b54b39c
->>>>>>> 98a1ce27
   # Switch to IfNotPresent once we have milestone builds
   pullPolicy: Always
 
