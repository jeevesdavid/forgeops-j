# Copyright (c) 2016-2019 ForgeRock AS. Use of this source code is subject to the
# Common Development and Distribution License (CDDL) that can be found in the LICENSE file


component: amster

# Server base URL *within* the Kubernetes cluster - not the external LB URL.
# No /openam appended here.
serverBase: http://openam:80


# The top level domain. This excludes the openam component.
domain: example.com
subdomain: iam

# Default install passwords.
# If these are not set (example: helm install --set amadminPassword=foo amster) a random password
# will be generated. The password can viewed using:
# kubectl get configmaps amster-config -o yaml
# You may wish to delete this configmap once you have saved the passwords.
apiVersion: v1
# amadminPassword: password
# encryptionKey: "123456789012"
# policyAgentPassword: Passw0rd
prometheusPassword: prometheus


config:
  # Name of the configMap that holds the configuration repository URL and of
  # the secret required to access it.
  name: frconfig
  # The path where we import the configuration from. Your git repo will usually be mounted on /git/config.
  importPath: /git/config/6.5/default/am/empty-import
  # Where we perform export to. If not set, this defaults to the importPath
  #exportPath: /tmp/amster
  # strategy defines how products get their configuration .
  # Using the git strategy, each helm chart pulls the configuration from git using an init container.
  # If strategy is set to anything other than git (e.g. file), it is assumed some other process will make
  # files available to the container (baked in to the docker image, or provided by skaffold, etc.)
  strategy: git

image:
  repository: gcr.io/forgerock-io/amster
<<<<<<< HEAD
  tag: 7.0.0-5484608da8efa9d48f1fe4cc113c8ce529bcf591
=======
  tag: 7.0.0-142335bfbb9bfb6fef9f8a47ec317bf90f5f5ee7
>>>>>>> 20527cec
  # Switch to IfNotPresent once we have milestone builds
  pullPolicy: Always

gitImage:
  repository: gcr.io/forgerock-io/git
  tag: 6.5.1
  pullPolicy: Always

configStore:
  # type can be dirServer or embedded. Only dirServer is supported
  type: dirServer
   # If type is set to embedded, the attributes below are ignored.
  #suffix:  "dc=openam,dc=forgerock,dc=org"
  suffix:  "ou=am-config"
  # This is the first StatefulSet name of the configstore:
  host: configstore-0.configstore
  port: 1389
  dirManager: "uid=am-config,ou=admins,ou=am-config"
  adminPort: 4444
  password: password

# By default, userstore points to configstore - which is default
# place for users when empty-import config is used.
userStore:
  suffix: "ou=identities"
  host: userstore-0.userstore
  port: 1389
  dirManager: "uid=admin"
  password: "password"
  storeType: "LDAPv3ForOpenDS"

# determines if '--clean true' is used for the import-config.
# suggest this is 'true' if importing a complete configuration
# and set to 'false' if importing partial/incremental configurations
amsterClean: false

# For production set CPU limits to help Kube Schedule the pods.
resources:
 limits:
   memory: 1080Mi
 requests:
   memory: 1080Mi

# Optional value overrides

# fqdn - the openam server external fqdn.
# If this is *not* set, it defaults to {namespace}{subdomain}{domain}
#fqdn: login.acme.com

# ctsStores - is a csv separated list of avaiable cts servers. This is referenced in the amster configuration as &{ctsStores} on
# import.
#ctsStores: ctsstore-0.ctsstore:1389

# ctsPassword - defaults to "password"
#ctsPassword: password


istio:
  enabled: false

# Amster scripts
#
# You can set your own amster scripts here. They will be run in alphabetical order when the Amster pod detects an unconfigured AM.
# You can list amster commands or invoke other scripts - it is good practice to keep your Amster scripts in version control:
# e.g.:
#
# scripts:
#   02_my_script: |-
#     delete LdapModule --realm / --id LDAP
#     delete HotpModule --realm / --id HOTP
#   03_invoke_other_scripts: |-
#     :load /git/config/scripts/do_stuff.amster

scripts: {}

# Amster variables
#
# If there are extra variables you need to pass to amster to be used as property expressions, you can add them here.
# As with ForgeRock common expression syntax, values should be expressed in the form `myPropertyName` and will then
# be available in Amster import files using the expression `&{my.property.name}`.

variables: {}

# serviceAccountName: my-amster-serviceaccount<|MERGE_RESOLUTION|>--- conflicted
+++ resolved
@@ -41,11 +41,7 @@
 
 image:
   repository: gcr.io/forgerock-io/amster
-<<<<<<< HEAD
-  tag: 7.0.0-5484608da8efa9d48f1fe4cc113c8ce529bcf591
-=======
   tag: 7.0.0-142335bfbb9bfb6fef9f8a47ec317bf90f5f5ee7
->>>>>>> 20527cec
   # Switch to IfNotPresent once we have milestone builds
   pullPolicy: Always
 
