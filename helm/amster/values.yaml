# Copyright (c) 2016-2019 ForgeRock AS. Use of this source code is subject to the
# Common Development and Distribution License (CDDL) that can be found in the LICENSE file


component: amster

# Server base URL *within* the Kubernetes cluster - not the external LB URL.
# No /openam appended here.
serverBase: http://openam:80


# The top level domain. This excludes the openam component.
domain: example.com
subdomain: iam

# Default install passwords.
# If these are not set (example: helm install --set amadminPassword=foo amster) a random password
# will be generated. The password can viewed using:
# kubectl get configmaps amster-config -o yaml
# You may wish to delete this configmap once you have saved the passwords.
apiVersion: v1
# amadminPassword: password
# encryptionKey: "123456789012"
# policyAgentPassword: Passw0rd
prometheusPassword: prometheus


config:
  # Name of the configMap that holds the configuration repository URL and of
  # the secret required to access it.
  name: frconfig
  # The path where we import the configuration from. Your git repo will usually be mounted on /git/config.
  importPath: /git/config/6.5/default/am/empty-import
  # Where we perform export to. If not set, this defaults to the importPath
  #exportPath: /tmp/amster
  # strategy defines how products get their configuration .
  # Using the git strategy, each helm chart pulls the configuration from git using an init container.
  # If strategy is set to anything other than git (e.g. file), it is assumed some other process will make
  # files available to the container (baked in to the docker image, or provided by skaffold, etc.)
  strategy: git

image:
  repository: gcr.io/forgerock-io/amster
<<<<<<< HEAD
  tag: 7.0.0-2661f1804628dc7b17ab569e8e2a8f89aa7163f4
=======
  tag: 7.0.0-4a1478c6b9eafa0b847751d5911134db719b721a
>>>>>>> 58913cd9
  # Switch to IfNotPresent once we have milestone builds
  pullPolicy: Always

gitImage:
  repository: gcr.io/forgerock-io/git
  tag: 6.5.1
  pullPolicy: Always

configStore:
  # type can be dirServer or embedded. Only dirServer is supported
  type: dirServer
   # If type is set to embedded, the attributes below are ignored.
  #suffix:  "dc=openam,dc=forgerock,dc=org"
  suffix:  "ou=am-config"
  # This is the first StatefulSet name of the configstore:
  host: configstore-0.configstore
  port: 1389
  dirManager: "uid=am-config,ou=admins,ou=am-config"
  adminPort: 4444
  password: password

# By default, userstore points to configstore - which is default
# place for users when empty-import config is used.
userStore:
  suffix: "ou=identities"
  host: userstore-0.userstore
  port: 1389
  dirManager: "uid=admin"
  password: "password"
  storeType: "LDAPv3ForOpenDS"

# determines if '--clean true' is used for the import-config.
# suggest this is 'true' if importing a complete configuration
# and set to 'false' if importing partial/incremental configurations
amsterClean: false

# For production set CPU limits to help Kube Schedule the pods.
resources:
 limits:
   memory: 1080Mi
 requests:
   memory: 1080Mi

# Optional value overrides

# fqdn - the openam server external fqdn.
# If this is *not* set, it defaults to {namespace}{subdomain}{domain}
#fqdn: login.acme.com

# ctsStores - is a csv separated list of avaiable cts servers. This is referenced in the amster configuration as &{ctsStores} on
# import.
#ctsStores: ctsstore-0.ctsstore:1389

# ctsPassword - defaults to "password"
#ctsPassword: password


istio:
  enabled: false

# Amster scripts
#
# You can set your own amster scripts here. They will be run in alphabetical order when the Amster pod detects an unconfigured AM.
# You can list amster commands or invoke other scripts - it is good practice to keep your Amster scripts in version control:
# e.g.:
#
# scripts:
#   02_my_script: |-
#     delete LdapModule --realm / --id LDAP
#     delete HotpModule --realm / --id HOTP
#   03_invoke_other_scripts: |-
#     :load /git/config/scripts/do_stuff.amster

scripts: {}

# Amster variables
#
# If there are extra variables you need to pass to amster to be used as property expressions, you can add them here.
# As with ForgeRock common expression syntax, values should be expressed in the form `myPropertyName` and will then
# be available in Amster import files using the expression `&{my.property.name}`.

variables: {}

# serviceAccountName: my-amster-serviceaccount<|MERGE_RESOLUTION|>--- conflicted
+++ resolved
@@ -41,11 +41,7 @@
 
 image:
   repository: gcr.io/forgerock-io/amster
-<<<<<<< HEAD
-  tag: 7.0.0-2661f1804628dc7b17ab569e8e2a8f89aa7163f4
-=======
   tag: 7.0.0-4a1478c6b9eafa0b847751d5911134db719b721a
->>>>>>> 58913cd9
   # Switch to IfNotPresent once we have milestone builds
   pullPolicy: Always
 
