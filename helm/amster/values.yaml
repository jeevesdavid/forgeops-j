# Copyright (c) 2016-2019 ForgeRock AS. Use of this source code is subject to the
# Common Development and Distribution License (CDDL) that can be found in the LICENSE file


component: amster

# Server base URL *within* the Kubernetes cluster - not the external LB URL.
# No /openam appended here.
serverBase: http://openam:80


# The top level domain. This excludes the openam component.
domain: example.com
subdomain: iam

# Default install passwords.
# If these are not set (example: helm install --set amadminPassword=foo amster) a random password
# will be generated. The password can viewed using:
# kubectl get configmaps amster-config -o yaml
# You may wish to delete this configmap once you have saved the passwords.
apiVersion: v1
# amadminPassword: password
# encryptionKey: "123456789012"
# policyAgentPassword: Passw0rd
prometheusPassword: prometheus


config:
  # Name of the configMap that holds the configuration repository URL and of
  # the secret required to access it.
  name: frconfig
  # The path where we import the configuration from. Your git repo will usually be mounted on /git/config.
  importPath: /git/config/6.5/default/am/empty-import
  # Where we perform export to. If not set, this defaults to the importPath
  #exportPath: /tmp/amster
  # strategy defines how products get their configuration .
  # Using the git strategy, each helm chart pulls the configuration from git using an init container.
  # If strategy is set to anything other than git (e.g. file), it is assumed some other process will make
  # files available to the container (baked in to the docker image, or provided by skaffold, etc.)
  strategy: git

image:
  repository: gcr.io/forgerock-io/amster
<<<<<<< HEAD
  tag: 7.0.0-f258558332cf07dc2bb88af8eb82f92ed55e2b3c
=======
  tag: 7.0.0-220a9350ca666b71699504af5042f3c8444c530b
>>>>>>> 1f0f39dd
  # Switch to IfNotPresent once we have milestone builds
  pullPolicy: Always

gitImage:
  repository: gcr.io/forgerock-io/git
  tag: 6.5.1
  pullPolicy: Always

configStore:
  # type can be dirServer or embedded. Only dirServer is supported
  type: dirServer
   # If type is set to embedded, the attributes below are ignored.
  #suffix:  "dc=openam,dc=forgerock,dc=org"
  suffix:  "ou=am-config"
  # This is the first StatefulSet name of the configstore:
  host: configstore-0.configstore
  port: 1389
  dirManager: "uid=am-config,ou=admins,ou=am-config"
  adminPort: 4444
  password: password

# By default, userstore points to configstore - which is default
# place for users when empty-import config is used.
userStore:
  suffix: "ou=identities"
  host: userstore-0.userstore
  port: 1389
  dirManager: "uid=admin"
  password: "password"
  storeType: "LDAPv3ForOpenDS"

# determines if '--clean true' is used for the import-config.
# suggest this is 'true' if importing a complete configuration
# and set to 'false' if importing partial/incremental configurations
amsterClean: false

# For production set CPU limits to help Kube Schedule the pods.
resources:
 limits:
   memory: 1080Mi
 requests:
   memory: 1080Mi

# Optional value overrides

# fqdn - the openam server external fqdn.
# If this is *not* set, it defaults to {namespace}{subdomain}{domain}
#fqdn: login.acme.com

# ctsStores - is a csv separated list of avaiable cts servers. This is referenced in the amster configuration as &{ctsStores} on
# import.
#ctsStores: ctsstore-0.ctsstore:1389

# ctsPassword - defaults to "password"
#ctsPassword: password


istio:
  enabled: false

# Amster scripts
#
# You can set your own amster scripts here. They will be run in alphabetical order when the Amster pod detects an unconfigured AM.
# You can list amster commands or invoke other scripts - it is good practice to keep your Amster scripts in version control:
# e.g.:
#
# scripts:
#   02_my_script: |-
#     delete LdapModule --realm / --id LDAP
#     delete HotpModule --realm / --id HOTP
#   03_invoke_other_scripts: |-
#     :load /git/config/scripts/do_stuff.amster

scripts: {}

# Amster variables
#
# If there are extra variables you need to pass to amster to be used as property expressions, you can add them here.
# As with ForgeRock common expression syntax, values should be expressed in the form `myPropertyName` and will then
# be available in Amster import files using the expression `&{my.property.name}`.

variables: {}

# serviceAccountName: my-amster-serviceaccount<|MERGE_RESOLUTION|>--- conflicted
+++ resolved
@@ -41,11 +41,7 @@
 
 image:
   repository: gcr.io/forgerock-io/amster
-<<<<<<< HEAD
-  tag: 7.0.0-f258558332cf07dc2bb88af8eb82f92ed55e2b3c
-=======
   tag: 7.0.0-220a9350ca666b71699504af5042f3c8444c530b
->>>>>>> 1f0f39dd
   # Switch to IfNotPresent once we have milestone builds
   pullPolicy: Always
 
