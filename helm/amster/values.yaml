# Copyright (c) 2016-2019 ForgeRock AS. Use of this source code is subject to the
# Common Development and Distribution License (CDDL) that can be found in the LICENSE file


component: amster

# Server base URL *within* the Kubernetes cluster - not the external LB URL.
# No /openam appended here.
serverBase: http://openam:80


# The top level domain. This excludes the openam component.
domain: example.com
subdomain: iam

# Default install passwords.
# If these are not set (example: helm install --set amadminPassword=foo amster) a random password
# will be generated. The password can viewed using:
# kubectl get configmaps amster-config -o yaml
# You may wish to delete this configmap once you have saved the passwords.
apiVersion: v1
# amadminPassword: password
# encryptionKey: "123456789012"
# policyAgentPassword: Passw0rd
prometheusPassword: prometheus


config:
  # Name of the configMap that holds the configuration repository URL and of
  # the secret required to access it.
  name: frconfig
  # The path where we import the configuration from. Your git repo will usually be mounted on /git/config.
  importPath: /git/config/6.5/default/am/empty-import
  # Where we perform export to. If not set, this defaults to the importPath
  #exportPath: /tmp/amster
  # strategy defines how products get their configuration .
  # Using the git strategy, each helm chart pulls the configuration from git using an init container.
  # If strategy is set to anything other than git (e.g. file), it is assumed some other process will make
  # files available to the container (baked in to the docker image, or provided by skaffold, etc.)
  strategy: git

image:
  repository: gcr.io/forgerock-io/amster
<<<<<<< HEAD
  tag: 7.0.0-e3b6c64ed12ab2ef0d03b88ddc20fb53b9930132
=======
  tag: 7.0.0-6d4039907df69775a3852c7be22227a9fb096a49
>>>>>>> 3e782e2a
  # Switch to IfNotPresent once we have milestone builds
  pullPolicy: Always

gitImage:
  repository: gcr.io/forgerock-io/git
  tag: 6.5.1
  pullPolicy: Always

configStore:
  # type can be dirServer or embedded. Only dirServer is supported
  type: dirServer
   # If type is set to embedded, the attributes below are ignored.
  #suffix:  "dc=openam,dc=forgerock,dc=org"
  suffix:  "ou=am-config"
  # This is the first StatefulSet name of the configstore:
  host: configstore-0.configstore
  port: 1389
  dirManager: "uid=am-config,ou=admins,ou=am-config"
  adminPort: 4444
  password: password

# By default, userstore points to configstore - which is default
# place for users when empty-import config is used.
userStore:
  suffix: "ou=identities"
  host: userstore-0.userstore
  port: 1389
  dirManager: "uid=admin"
  password: "password"
  storeType: "LDAPv3ForOpenDS"

# determines if '--clean true' is used for the import-config.
# suggest this is 'true' if importing a complete configuration
# and set to 'false' if importing partial/incremental configurations
amsterClean: false

# For production set CPU limits to help Kube Schedule the pods.
resources:
 limits:
   memory: 1080Mi
 requests:
   memory: 1080Mi

# Optional value overrides

# fqdn - the openam server external fqdn.
# If this is *not* set, it defaults to {namespace}{subdomain}{domain}
#fqdn: login.acme.com

# ctsStores - is a csv separated list of avaiable cts servers. This is referenced in the amster configuration as &{ctsStores} on
# import.
#ctsStores: ctsstore-0.ctsstore:1389

# ctsPassword - defaults to "password"
#ctsPassword: password


istio:
  enabled: false

# Amster scripts
#
# You can set your own amster scripts here. They will be run in alphabetical order when the Amster pod detects an unconfigured AM.
# You can list amster commands or invoke other scripts - it is good practice to keep your Amster scripts in version control:
# e.g.:
#
# scripts:
#   02_my_script: |-
#     delete LdapModule --realm / --id LDAP
#     delete HotpModule --realm / --id HOTP
#   03_invoke_other_scripts: |-
#     :load /git/config/scripts/do_stuff.amster

scripts: {}

# Amster variables
#
# If there are extra variables you need to pass to amster to be used as property expressions, you can add them here.
# As with ForgeRock common expression syntax, values should be expressed in the form `myPropertyName` and will then
# be available in Amster import files using the expression `&{my.property.name}`.

variables: {}

# serviceAccountName: my-amster-serviceaccount<|MERGE_RESOLUTION|>--- conflicted
+++ resolved
@@ -41,11 +41,7 @@
 
 image:
   repository: gcr.io/forgerock-io/amster
-<<<<<<< HEAD
-  tag: 7.0.0-e3b6c64ed12ab2ef0d03b88ddc20fb53b9930132
-=======
   tag: 7.0.0-6d4039907df69775a3852c7be22227a9fb096a49
->>>>>>> 3e782e2a
   # Switch to IfNotPresent once we have milestone builds
   pullPolicy: Always
 
