# Copyright (c) 2016-2019 ForgeRock AS. Use of this source code is subject to the
# Common Development and Distribution License (CDDL) that can be found in the LICENSE file


component: amster

# Server base URL *within* the Kubernetes cluster - not the external LB URL.
# No /openam appended here.
serverBase: http://openam:80


# The top level domain. This excludes the openam component.
domain: example.com
subdomain: iam

# Default install passwords.
# If these are not set (example: helm install --set amadminPassword=foo amster) a random password
# will be generated. The password can viewed using:
# kubectl get configmaps amster-config -o yaml
# You may wish to delete this configmap once you have saved the passwords.
apiVersion: v1
# amadminPassword: password
# encryptionKey: "123456789012"
# policyAgentPassword: Passw0rd
prometheusPassword: prometheus


config:
  # Name of the configMap that holds the configuration repository URL and of
  # the secret required to access it.
  name: frconfig
  # The path where we import the configuration from. Your git repo will usually be mounted on /git/config.
  importPath: /git/config/6.5/default/am/empty-import
  # Where we perform export to. If not set, this defaults to the importPath
  #exportPath: /tmp/amster
  # strategy defines how products get their configuration .
  # Using the git strategy, each helm chart pulls the configuration from git using an init container.
  # If strategy is set to anything other than git (e.g. file), it is assumed some other process will make
  # files available to the container (baked in to the docker image, or provided by skaffold, etc.)
  strategy: git

image:
  repository: gcr.io/forgerock-io/amster
<<<<<<< HEAD
  tag: 7.0.0-3f3b17866040429ce650985da893f6edc353d96f
=======
  tag: 7.0.0-40d0516f33f1b12b69c0ed111cf179798ae87e46
>>>>>>> d1838b63
  pullPolicy: IfNotPresent
  #pullPolicy: Always

gitImage:
  repository: gcr.io/forgerock-io/git
  tag: 6.5.1
  pullPolicy: IfNotPresent

configStore:
  # type can be dirServer or embedded. Only dirServer is supported
  type: dirServer
   # If type is set to embedded, the attributes below are ignored.
  #suffix:  "dc=openam,dc=forgerock,dc=org"
  suffix:  "ou=am-config"
  # This is the first StatefulSet name of the configstore:
  host: configstore-0.configstore
  port: 1389
  dirManager: "uid=am-config,ou=admins,ou=am-config"
  adminPort: 4444
  password: password

# By default, userstore points to configstore - which is default
# place for users when empty-import config is used.
userStore:
  suffix: "ou=identities"
  host: userstore-0.userstore
  port: 1389
  dirManager: "uid=admin"
  password: "password"
  storeType: "LDAPv3ForOpenDS"

# determines if '--clean true' is used for the import-config.
# suggest this is 'true' if importing a complete configuration
# and set to 'false' if importing partial/incremental configurations
amsterClean: false

# For production set CPU limits to help Kube Schedule the pods.
resources:
 limits:
   memory: 1080Mi
 requests:
   memory: 1080Mi

# Optional value overrides

# fqdn - the openam server external fqdn.
# If this is *not* set, it defaults to {namespace}{subdomain}{domain}
#fqdn: login.acme.com

# ctsStores - is a csv separated list of avaiable cts servers. This is referenced in the amster configuration as &{ctsStores} on
# import.
#ctsStores: ctsstore-0.ctsstore:1389

# ctsPassword - defaults to "password"
#ctsPassword: password


istio:
  enabled: false

# Amster scripts
#
# You can set your own amster scripts here. They will be run in alphabetical order when the Amster pod detects an unconfigured AM.
# You can list amster commands or invoke other scripts - it is good practice to keep your Amster scripts in version control:
# e.g.:
#
# scripts:
#   02_my_script: |-
#     delete LdapModule --realm / --id LDAP
#     delete HotpModule --realm / --id HOTP
#   03_invoke_other_scripts: |-
#     :load /git/config/scripts/do_stuff.amster

scripts: {}

# Amster variables
#
# If there are extra variables you need to pass to amster to be used as property expressions, you can add them here.
# As with ForgeRock common expression syntax, values should be expressed in the form `myPropertyName` and will then
# be available in Amster import files using the expression `&{my.property.name}`.

variables: {}

# serviceAccountName: my-amster-serviceaccount<|MERGE_RESOLUTION|>--- conflicted
+++ resolved
@@ -41,11 +41,7 @@
 
 image:
   repository: gcr.io/forgerock-io/amster
-<<<<<<< HEAD
-  tag: 7.0.0-3f3b17866040429ce650985da893f6edc353d96f
-=======
   tag: 7.0.0-40d0516f33f1b12b69c0ed111cf179798ae87e46
->>>>>>> d1838b63
   pullPolicy: IfNotPresent
   #pullPolicy: Always
 
