# Copyright (c) 2016-2019 ForgeRock AS. Use of this source code is subject to the
# Common Development and Distribution License (CDDL) that can be found in the LICENSE file


component: amster

# Server base URL *within* the Kubernetes cluster - not the external LB URL.
# No /openam appended here.
serverBase: http://openam:80


# The top level domain. This excludes the openam component.
domain: example.com
subdomain: iam

# Default install passwords.
# If these are not set (example: helm install --set amadminPassword=foo amster) a random password
# will be generated. The password can viewed using:
# kubectl get configmaps amster-config -o yaml
# You may wish to delete this configmap once you have saved the passwords.
apiVersion: v1
# amadminPassword: password
# encryptionKey: "123456789012"
# policyAgentPassword: Passw0rd
prometheusPassword: prometheus


config:
  # Name of the configMap that holds the configuration repository URL and of
  # the secret required to access it.
  name: frconfig
  # The path where we import the configuration from. Your git repo will usually be mounted on /git/config.
  importPath: /git/config/6.5/default/am/empty-import
  # Where we perform export to. If not set, this defaults to the importPath
  #exportPath: /tmp/amster
  # strategy defines how products get their configuration .
  # Using the git strategy, each helm chart pulls the configuration from git using an init container.
  # If strategy is set to anything other than git (e.g. file), it is assumed some other process will make
  # files available to the container (baked in to the docker image, or provided by skaffold, etc.)
  strategy: git

image:
  repository: gcr.io/forgerock-io/amster
<<<<<<< HEAD
  tag: 7.0.0-40d0516f33f1b12b69c0ed111cf179798ae87e46
=======
  tag: 7.0.0-852e9d552b68fac1085acb5cc9ccb858df62917a
>>>>>>> 90f9db22
  pullPolicy: IfNotPresent
  #pullPolicy: Always

gitImage:
  repository: gcr.io/forgerock-io/git
  tag: 6.5.1
  pullPolicy: IfNotPresent

configStore:
  # type can be dirServer or embedded. Only dirServer is supported
  type: dirServer
   # If type is set to embedded, the attributes below are ignored.
  #suffix:  "dc=openam,dc=forgerock,dc=org"
  suffix:  "ou=am-config"
  # This is the first StatefulSet name of the configstore:
  host: configstore-0.configstore
  port: 1389
  dirManager: "uid=am-config,ou=admins,ou=am-config"
  adminPort: 4444
  password: password

# By default, userstore points to configstore - which is default
# place for users when empty-import config is used.
userStore:
  suffix: "ou=identities"
  host: userstore-0.userstore
  port: 1389
  dirManager: "uid=admin"
  password: "password"
  storeType: "LDAPv3ForOpenDS"

# determines if '--clean true' is used for the import-config.
# suggest this is 'true' if importing a complete configuration
# and set to 'false' if importing partial/incremental configurations
amsterClean: false

# For production set CPU limits to help Kube Schedule the pods.
resources:
 limits:
   memory: 1080Mi
 requests:
   memory: 1080Mi

# Optional value overrides

# fqdn - the openam server external fqdn.
# If this is *not* set, it defaults to {namespace}{subdomain}{domain}
#fqdn: login.acme.com

# ctsStores - is a csv separated list of avaiable cts servers. This is referenced in the amster configuration as &{ctsStores} on
# import.
#ctsStores: ctsstore-0.ctsstore:1389

# ctsPassword - defaults to "password"
#ctsPassword: password


istio:
  enabled: false

# Amster scripts
#
# You can set your own amster scripts here. They will be run in alphabetical order when the Amster pod detects an unconfigured AM.
# You can list amster commands or invoke other scripts - it is good practice to keep your Amster scripts in version control:
# e.g.:
#
# scripts:
#   02_my_script: |-
#     delete LdapModule --realm / --id LDAP
#     delete HotpModule --realm / --id HOTP
#   03_invoke_other_scripts: |-
#     :load /git/config/scripts/do_stuff.amster

scripts: {}

# Amster variables
#
# If there are extra variables you need to pass to amster to be used as property expressions, you can add them here.
# As with ForgeRock common expression syntax, values should be expressed in the form `myPropertyName` and will then
# be available in Amster import files using the expression `&{my.property.name}`.

variables: {}

# serviceAccountName: my-amster-serviceaccount<|MERGE_RESOLUTION|>--- conflicted
+++ resolved
@@ -41,11 +41,7 @@
 
 image:
   repository: gcr.io/forgerock-io/amster
-<<<<<<< HEAD
-  tag: 7.0.0-40d0516f33f1b12b69c0ed111cf179798ae87e46
-=======
   tag: 7.0.0-852e9d552b68fac1085acb5cc9ccb858df62917a
->>>>>>> 90f9db22
   pullPolicy: IfNotPresent
   #pullPolicy: Always
 
