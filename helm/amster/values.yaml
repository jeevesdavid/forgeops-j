--- conflicted
+++ resolved
@@ -41,11 +41,7 @@
 
 image:
   repository: gcr.io/forgerock-io/amster
-<<<<<<< HEAD
-  tag: 7.0.0-d158df4bee33faad8c169c677f3cd25db2e30a00
-=======
   tag: 7.0.0-4d555a27df019be2ef0af4632f01c8fba9fa6ee4
->>>>>>> 9ab933d3
   # Switch to IfNotPresent once we have milestone builds
   pullPolicy: Always
 
