--- conflicted
+++ resolved
@@ -41,11 +41,7 @@
 
 image:
   repository: gcr.io/forgerock-io/amster
-<<<<<<< HEAD
-  tag: 7.0.0-73e57895acc1b87cc4e4140a07e4679ecb3ef181
-=======
   tag: 7.0.0-b95ce9a91750bd6055aad5b4d2fe1934357bcc58
->>>>>>> 13517d39
   # Switch to IfNotPresent once we have milestone builds
   pullPolicy: Always
 
