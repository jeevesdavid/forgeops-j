--- conflicted
+++ resolved
@@ -41,11 +41,7 @@
 
 image:
   repository: gcr.io/forgerock-io/amster
-<<<<<<< HEAD
-  tag: 7.0.0-aa1782243114a5e9e694f7d7a6303eb6f69be126
-=======
   tag: 7.0.0-37c45b4d11984014498cb35e3925d0a3e0c053ff
->>>>>>> 89ba9ad8
   # Switch to IfNotPresent once we have milestone builds
   pullPolicy: Always
 
