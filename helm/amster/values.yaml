# Copyright (c) 2016-2019 ForgeRock AS. Use of this source code is subject to the
# Common Development and Distribution License (CDDL) that can be found in the LICENSE file


component: amster

# Server base URL *within* the Kubernetes cluster - not the external LB URL.
# No /openam appended here.
serverBase: http://openam:80


# The top level domain. This excludes the openam component.
domain: example.com
subdomain: iam

# Default install passwords.
# If these are not set (example: helm install --set amadminPassword=foo amster) a random password
# will be generated. The password can viewed using:
# kubectl get configmaps amster-config -o yaml
# You may wish to delete this configmap once you have saved the passwords.
apiVersion: v1
# amadminPassword: password
# encryptionKey: "123456789012"
# policyAgentPassword: Passw0rd
prometheusPassword: prometheus


config:
  # Name of the configMap that holds the configuration repository URL and of
  # the secret required to access it.
  name: frconfig
  # The path where we import the configuration from. Your git repo will usually be mounted on /git/config.
  importPath: /git/config/6.5/default/am/empty-import
  # Where we perform export to. If not set, this defaults to the importPath
  #exportPath: /tmp/amster
  # strategy defines how products get their configuration .
  # Using the git strategy, each helm chart pulls the configuration from git using an init container.
  # If strategy is set to anything other than git (e.g. file), it is assumed some other process will make
  # files available to the container (baked in to the docker image, or provided by skaffold, etc.)
  strategy: git

image:
  repository: gcr.io/forgerock-io/amster
<<<<<<< HEAD
  tag: 7.0.0-30aaf82645e1c020a8faf837a21f8ff49ba8315c
=======
  tag: 7.0.0-61aa3c4d88eacb1253566d6fba6d772ca88c5d74
>>>>>>> f6ec9e7a
  # Switch to IfNotPresent once we have milestone builds
  pullPolicy: Always

gitImage:
  repository: gcr.io/forgerock-io/git
  tag: 6.5.1
  pullPolicy: Always

configStore:
  # type can be dirServer or embedded. Only dirServer is supported
  type: dirServer
   # If type is set to embedded, the attributes below are ignored.
  #suffix:  "dc=openam,dc=forgerock,dc=org"
  suffix:  "ou=am-config"
  # This is the first StatefulSet name of the configstore:
  host: configstore-0.configstore
  port: 1389
  dirManager: "uid=am-config,ou=admins,ou=am-config"
  adminPort: 4444
  password: password

# By default, userstore points to configstore - which is default
# place for users when empty-import config is used.
userStore:
  suffix: "ou=identities"
  host: userstore-0.userstore
  port: 1389
  dirManager: "uid=admin"
  password: "password"
  storeType: "LDAPv3ForOpenDS"

# determines if '--clean true' is used for the import-config.
# suggest this is 'true' if importing a complete configuration
# and set to 'false' if importing partial/incremental configurations
amsterClean: false

# For production set CPU limits to help Kube Schedule the pods.
resources:
 limits:
   memory: 1080Mi
 requests:
   memory: 1080Mi

# Optional value overrides

# fqdn - the openam server external fqdn.
# If this is *not* set, it defaults to {namespace}{subdomain}{domain}
#fqdn: login.acme.com

# ctsStores - is a csv separated list of avaiable cts servers. This is referenced in the amster configuration as &{ctsStores} on
# import.
#ctsStores: ctsstore-0.ctsstore:1389

# ctsPassword - defaults to "password"
#ctsPassword: password


istio:
  enabled: false

# Amster scripts
#
# You can set your own amster scripts here. They will be run in alphabetical order when the Amster pod detects an unconfigured AM.
# You can list amster commands or invoke other scripts - it is good practice to keep your Amster scripts in version control:
# e.g.:
#
# scripts:
#   02_my_script: |-
#     delete LdapModule --realm / --id LDAP
#     delete HotpModule --realm / --id HOTP
#   03_invoke_other_scripts: |-
#     :load /git/config/scripts/do_stuff.amster

scripts: {}

# Amster variables
#
# If there are extra variables you need to pass to amster to be used as property expressions, you can add them here.
# As with ForgeRock common expression syntax, values should be expressed in the form `myPropertyName` and will then
# be available in Amster import files using the expression `&{my.property.name}`.

variables: {}

# serviceAccountName: my-amster-serviceaccount<|MERGE_RESOLUTION|>--- conflicted
+++ resolved
@@ -41,11 +41,7 @@
 
 image:
   repository: gcr.io/forgerock-io/amster
-<<<<<<< HEAD
-  tag: 7.0.0-30aaf82645e1c020a8faf837a21f8ff49ba8315c
-=======
   tag: 7.0.0-61aa3c4d88eacb1253566d6fba6d772ca88c5d74
->>>>>>> f6ec9e7a
   # Switch to IfNotPresent once we have milestone builds
   pullPolicy: Always
 
