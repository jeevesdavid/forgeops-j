# Copyright (c) 2016-2019 ForgeRock AS. Use of this source code is subject to the
# Common Development and Distribution License (CDDL) that can be found in the LICENSE file


component: amster

# Server base URL *within* the Kubernetes cluster - not the external LB URL.
# No /openam appended here.
serverBase: http://openam:80


# The top level domain. This excludes the openam component.
domain: example.com
subdomain: iam

# Default install passwords.
# If these are not set (example: helm install --set amadminPassword=foo amster) a random password
# will be generated. The password can viewed using:
# kubectl get configmaps amster-config -o yaml
# You may wish to delete this configmap once you have saved the passwords.
apiVersion: v1
# amadminPassword: password
# encryptionKey: "123456789012"
# policyAgentPassword: Passw0rd
prometheusPassword: prometheus


config:
  # Name of the configMap that holds the configuration repository URL and of
  # the secret required to access it.
  name: frconfig
  # The path where we import the configuration from. Your git repo will usually be mounted on /git/config.
  importPath: /git/config/6.5/default/am/empty-import
  # Where we perform export to. If not set, this defaults to the importPath
  #exportPath: /tmp/amster
  # strategy defines how products get their configuration .
  # Using the git strategy, each helm chart pulls the configuration from git using an init container.
  # If strategy is set to anything other than git (e.g. file), it is assumed some other process will make
  # files available to the container (baked in to the docker image, or provided by skaffold, etc.)
  strategy: git

image:
  repository: gcr.io/forgerock-io/amster
<<<<<<< HEAD
  tag: 7.0.0-ac90eb53f998fdf69319daee8b4f43cb113f8c81
=======
  tag: 7.0.0-398abe9fc9b4fe572b5e47b48a3d14c8410983c4
>>>>>>> 3a43bdda
  pullPolicy: IfNotPresent
  #pullPolicy: Always

gitImage:
  repository: gcr.io/forgerock-io/git
  tag: 6.5.1
  pullPolicy: IfNotPresent

configStore:
  # type can be dirServer or embedded. Only dirServer is supported
  type: dirServer
   # If type is set to embedded, the attributes below are ignored.
  #suffix:  "dc=openam,dc=forgerock,dc=org"
  suffix:  "ou=am-config"
  # This is the first StatefulSet name of the configstore:
  host: configstore-0.configstore
  port: 1389
  dirManager: "uid=am-config,ou=admins,ou=am-config"
  adminPort: 4444
  password: password

# By default, userstore points to configstore - which is default
# place for users when empty-import config is used.
userStore:
  suffix: "ou=identities"
  host: userstore-0.userstore
  port: 1389
  dirManager: "uid=admin"
  password: "password"
  storeType: "LDAPv3ForOpenDS"

# determines if '--clean true' is used for the import-config.
# suggest this is 'true' if importing a complete configuration
# and set to 'false' if importing partial/incremental configurations
amsterClean: false

# For production set CPU limits to help Kube Schedule the pods.
resources:
 limits:
   memory: 1080Mi
 requests:
   memory: 1080Mi

# Optional value overrides

# fqdn - the openam server external fqdn.
# If this is *not* set, it defaults to {namespace}{subdomain}{domain}
#fqdn: login.acme.com

# ctsStores - is a csv separated list of avaiable cts servers. This is referenced in the amster configuration as &{ctsStores} on
# import.
#ctsStores: ctsstore-0.ctsstore:1389

# ctsPassword - defaults to "password"
#ctsPassword: password


istio:
  enabled: false

# Amster scripts
#
# You can set your own amster scripts here. They will be run in alphabetical order when the Amster pod detects an unconfigured AM.
# You can list amster commands or invoke other scripts - it is good practice to keep your Amster scripts in version control:
# e.g.:
#
# scripts:
#   02_my_script: |-
#     delete LdapModule --realm / --id LDAP
#     delete HotpModule --realm / --id HOTP
#   03_invoke_other_scripts: |-
#     :load /git/config/scripts/do_stuff.amster

scripts: {}

# Amster variables
#
# If there are extra variables you need to pass to amster to be used as property expressions, you can add them here.
# As with ForgeRock common expression syntax, values should be expressed in the form `myPropertyName` and will then
# be available in Amster import files using the expression `&{my.property.name}`.

variables: {}

# serviceAccountName: my-amster-serviceaccount<|MERGE_RESOLUTION|>--- conflicted
+++ resolved
@@ -41,11 +41,7 @@
 
 image:
   repository: gcr.io/forgerock-io/amster
-<<<<<<< HEAD
-  tag: 7.0.0-ac90eb53f998fdf69319daee8b4f43cb113f8c81
-=======
   tag: 7.0.0-398abe9fc9b4fe572b5e47b48a3d14c8410983c4
->>>>>>> 3a43bdda
   pullPolicy: IfNotPresent
   #pullPolicy: Always
 
