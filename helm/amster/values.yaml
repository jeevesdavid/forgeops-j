# Copyright (c) 2016-2019 ForgeRock AS. Use of this source code is subject to the
# Common Development and Distribution License (CDDL) that can be found in the LICENSE file


component: amster

# Server base URL *within* the Kubernetes cluster - not the external LB URL.
# No /openam appended here.
serverBase: http://openam:80


# The top level domain. This excludes the openam component.
domain: example.com
subdomain: iam

# Default install passwords.
# If these are not set (example: helm install --set amadminPassword=foo amster) a random password
# will be generated. The password can viewed using:
# kubectl get configmaps amster-config -o yaml
# You may wish to delete this configmap once you have saved the passwords.
apiVersion: v1
# amadminPassword: password
# encryptionKey: "123456789012"
# policyAgentPassword: Passw0rd
prometheusPassword: prometheus


config:
  # Name of the configMap that holds the configuration repository URL and of
  # the secret required to access it.
  name: frconfig
  # The path where we import the configuration from. Your git repo will usually be mounted on /git/config.
  importPath: /git/config/6.5/default/am/empty-import
  # Where we perform export to. If not set, this defaults to the importPath
  #exportPath: /tmp/amster
  # strategy defines how products get their configuration .
  # Using the git strategy, each helm chart pulls the configuration from git using an init container.
  # If strategy is set to anything other than git (e.g. file), it is assumed some other process will make
  # files available to the container (baked in to the docker image, or provided by skaffold, etc.)
  strategy: git

image:
  repository: gcr.io/forgerock-io/amster
<<<<<<< HEAD
  tag: 7.0.0-9e5d1b172bf96cdccd2b128082bce7e3d1c1970b
=======
  tag: 7.0.0-4b04f7b69602a5ac8b849bc31fd0e9dbbc2c51a1
>>>>>>> d2c4ea81
  pullPolicy: IfNotPresent
  #pullPolicy: Always

gitImage:
  repository: gcr.io/forgerock-io/git
  tag: 6.5.1
  pullPolicy: IfNotPresent

configStore:
  # type can be dirServer or embedded. Only dirServer is supported
  type: dirServer
   # If type is set to embedded, the attributes below are ignored.
  #suffix:  "dc=openam,dc=forgerock,dc=org"
  suffix:  "ou=am-config"
  # This is the first StatefulSet name of the configstore:
  host: configstore-0.configstore
  port: 1389
  dirManager: "uid=am-config,ou=admins,ou=am-config"
  adminPort: 4444
  password: password

# By default, userstore points to configstore - which is default
# place for users when empty-import config is used.
userStore:
  suffix: "ou=identities"
  host: userstore-0.userstore
  port: 1389
  dirManager: "uid=admin"
  password: "password"
  storeType: "LDAPv3ForOpenDS"

# determines if '--clean true' is used for the import-config.
# suggest this is 'true' if importing a complete configuration
# and set to 'false' if importing partial/incremental configurations
amsterClean: false

# For production set CPU limits to help Kube Schedule the pods.
resources:
 limits:
   memory: 1080Mi
 requests:
   memory: 1080Mi

# Optional value overrides

# fqdn - the openam server external fqdn.
# If this is *not* set, it defaults to {namespace}{subdomain}{domain}
#fqdn: login.acme.com

# ctsStores - is a csv separated list of avaiable cts servers. This is referenced in the amster configuration as &{ctsStores} on
# import.
#ctsStores: ctsstore-0.ctsstore:1389

# ctsPassword - defaults to "password"
#ctsPassword: password


istio:
  enabled: false

# Amster scripts
#
# You can set your own amster scripts here. They will be run in alphabetical order when the Amster pod detects an unconfigured AM.
# You can list amster commands or invoke other scripts - it is good practice to keep your Amster scripts in version control:
# e.g.:
#
# scripts:
#   02_my_script: |-
#     delete LdapModule --realm / --id LDAP
#     delete HotpModule --realm / --id HOTP
#   03_invoke_other_scripts: |-
#     :load /git/config/scripts/do_stuff.amster

scripts: {}

# Amster variables
#
# If there are extra variables you need to pass to amster to be used as property expressions, you can add them here.
# As with ForgeRock common expression syntax, values should be expressed in the form `myPropertyName` and will then
# be available in Amster import files using the expression `&{my.property.name}`.

variables: {}

# serviceAccountName: my-amster-serviceaccount<|MERGE_RESOLUTION|>--- conflicted
+++ resolved
@@ -41,11 +41,7 @@
 
 image:
   repository: gcr.io/forgerock-io/amster
-<<<<<<< HEAD
-  tag: 7.0.0-9e5d1b172bf96cdccd2b128082bce7e3d1c1970b
-=======
   tag: 7.0.0-4b04f7b69602a5ac8b849bc31fd0e9dbbc2c51a1
->>>>>>> d2c4ea81
   pullPolicy: IfNotPresent
   #pullPolicy: Always
 
