--- conflicted
+++ resolved
@@ -41,11 +41,7 @@
 
 image:
   repository: gcr.io/forgerock-io/amster
-<<<<<<< HEAD
-  tag: 7.0.0-e2858fd0d72ee63bed20834e46d8276b8806229f
-=======
   tag: 7.0.0-4765b08116f2f9b6059d49fa11968b8048b707f9
->>>>>>> 06e846a5
   # Switch to IfNotPresent once we have milestone builds
   pullPolicy: Always
 
