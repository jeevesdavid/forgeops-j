--- conflicted
+++ resolved
@@ -41,11 +41,7 @@
 
 image:
   repository: gcr.io/forgerock-io/amster
-<<<<<<< HEAD
-  tag: 7.0.0-c896d87a78c53ab9d70291c975157524059c611d
-=======
   tag: 7.0.0-164ac04edf2d7cafece464cf0834e3f47718cf54
->>>>>>> cda1003b
   pullPolicy: IfNotPresent
   #pullPolicy: Always
 
