--- conflicted
+++ resolved
@@ -41,11 +41,7 @@
 
 image:
   repository: gcr.io/forgerock-io/amster
-<<<<<<< HEAD
-  tag: 7.0.0-1874ce22d65293f80d6d93cb2344a7616627562e
-=======
   tag: 7.0.0-cc933e3238db0dde83534b658c2d70a9b142b631
->>>>>>> e3fc5bc2
   pullPolicy: IfNotPresent
   #pullPolicy: Always
 
