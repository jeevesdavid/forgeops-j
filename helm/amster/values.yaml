# Copyright (c) 2016-2019 ForgeRock AS. Use of this source code is subject to the
# Common Development and Distribution License (CDDL) that can be found in the LICENSE file


component: amster

# Server base URL *within* the Kubernetes cluster - not the external LB URL.
# No /openam appended here.
serverBase: http://openam:80


# The top level domain. This excludes the openam component.
domain: example.com
subdomain: iam

# Default install passwords.
# If these are not set (example: helm install --set amadminPassword=foo amster) a random password
# will be generated. The password can viewed using:
# kubectl get configmaps amster-config -o yaml
# You may wish to delete this configmap once you have saved the passwords.
apiVersion: v1
# amadminPassword: password
# encryptionKey: "123456789012"
# policyAgentPassword: Passw0rd
prometheusPassword: prometheus


config:
  # Name of the configMap that holds the configuration repository URL and of
  # the secret required to access it.
  name: frconfig
  # The path where we import the configuration from. Your git repo will usually be mounted on /git/config.
  importPath: /git/config/6.5/default/am/empty-import
  # Where we perform export to. If not set, this defaults to the importPath
  #exportPath: /tmp/amster
  # strategy defines how products get their configuration .
  # Using the git strategy, each helm chart pulls the configuration from git using an init container.
  # If strategy is set to anything other than git (e.g. file), it is assumed some other process will make
  # files available to the container (baked in to the docker image, or provided by skaffold, etc.)
  strategy: git

image:
  repository: gcr.io/forgerock-io/amster
<<<<<<< HEAD
  tag: 7.0.0-31d3a7a3c97c04948b012d27a94bdd83b6064a46
=======
  tag: 7.0.0-89af22ac7be5703138910c07b0179be2d827a8dd
>>>>>>> 4a0879c7
  # Switch to IfNotPresent once we have milestone builds
  pullPolicy: Always

gitImage:
  repository: gcr.io/forgerock-io/git
  tag: 6.5.1
  pullPolicy: Always

configStore:
  # type can be dirServer or embedded. Only dirServer is supported
  type: dirServer
   # If type is set to embedded, the attributes below are ignored.
  #suffix:  "dc=openam,dc=forgerock,dc=org"
  suffix:  "ou=am-config"
  # This is the first StatefulSet name of the configstore:
  host: configstore-0.configstore
  port: 1389
  dirManager: "uid=am-config,ou=admins,ou=am-config"
  adminPort: 4444
  password: password

# By default, userstore points to configstore - which is default
# place for users when empty-import config is used.
userStore:
  suffix: "ou=identities"
  host: userstore-0.userstore
  port: 1389
  dirManager: "uid=admin"
  password: "password"
  storeType: "LDAPv3ForOpenDS"

# determines if '--clean true' is used for the import-config.
# suggest this is 'true' if importing a complete configuration
# and set to 'false' if importing partial/incremental configurations
amsterClean: false

# For production set CPU limits to help Kube Schedule the pods.
resources:
 limits:
   memory: 1080Mi
 requests:
   memory: 1080Mi

# Optional value overrides

# fqdn - the openam server external fqdn.
# If this is *not* set, it defaults to {namespace}{subdomain}{domain}
#fqdn: login.acme.com

# ctsStores - is a csv separated list of avaiable cts servers. This is referenced in the amster configuration as &{ctsStores} on
# import.
#ctsStores: ctsstore-0.ctsstore:1389

# ctsPassword - defaults to "password"
#ctsPassword: password


istio:
  enabled: false

# Amster scripts
#
# You can set your own amster scripts here. They will be run in alphabetical order when the Amster pod detects an unconfigured AM.
# You can list amster commands or invoke other scripts - it is good practice to keep your Amster scripts in version control:
# e.g.:
#
# scripts:
#   02_my_script: |-
#     delete LdapModule --realm / --id LDAP
#     delete HotpModule --realm / --id HOTP
#   03_invoke_other_scripts: |-
#     :load /git/config/scripts/do_stuff.amster

scripts: {}

# Amster variables
#
# If there are extra variables you need to pass to amster to be used as property expressions, you can add them here.
# As with ForgeRock common expression syntax, values should be expressed in the form `myPropertyName` and will then
# be available in Amster import files using the expression `&{my.property.name}`.

variables: {}

# serviceAccountName: my-amster-serviceaccount<|MERGE_RESOLUTION|>--- conflicted
+++ resolved
@@ -41,11 +41,7 @@
 
 image:
   repository: gcr.io/forgerock-io/amster
-<<<<<<< HEAD
-  tag: 7.0.0-31d3a7a3c97c04948b012d27a94bdd83b6064a46
-=======
   tag: 7.0.0-89af22ac7be5703138910c07b0179be2d827a8dd
->>>>>>> 4a0879c7
   # Switch to IfNotPresent once we have milestone builds
   pullPolicy: Always
 
