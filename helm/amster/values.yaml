--- conflicted
+++ resolved
@@ -41,11 +41,7 @@
 
 image:
   repository: gcr.io/forgerock-io/amster
-<<<<<<< HEAD
-  tag: 7.0.0-b911cfc1d7f21c30cd3caf25159fba5293b4db3a
-=======
   tag: 7.0.0-8d16ea84e5147b7e33ba57630e066ef08e7200d5
->>>>>>> c8283130
   # Switch to IfNotPresent once we have milestone builds
   pullPolicy: Always
 
