<<<<<<< HEAD
FROM gcr.io/forgerock-io/ig:7.0.0-eb5e864dd70e7a129778df364401fc763892ac3e
=======
FROM gcr.io/forgerock-io/ig:7.0.0-661aab42a93747e2ef8bcc4d9244760972b1550c
>>>>>>> 5f4aa6be

# Copy all config files into the docker image.
# The default ig directory is /var/ig, and it expects subfolders config/ and scripts/ (if required)
COPY --chown=forgerock . /var/ig<|MERGE_RESOLUTION|>--- conflicted
+++ resolved
@@ -1,8 +1,4 @@
-<<<<<<< HEAD
-FROM gcr.io/forgerock-io/ig:7.0.0-eb5e864dd70e7a129778df364401fc763892ac3e
-=======
 FROM gcr.io/forgerock-io/ig:7.0.0-661aab42a93747e2ef8bcc4d9244760972b1550c
->>>>>>> 5f4aa6be
 
 # Copy all config files into the docker image.
 # The default ig directory is /var/ig, and it expects subfolders config/ and scripts/ (if required)
