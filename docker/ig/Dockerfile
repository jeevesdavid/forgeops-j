--- conflicted
+++ resolved
@@ -1,8 +1,4 @@
-<<<<<<< HEAD
-FROM gcr.io/forgerock-io/ig:7.0.0-2525deb56deee06692f5feb12f67f75b012e782f
-=======
 FROM gcr.io/forgerock-io/ig:7.0.0-7d4542d13b722f704e678dd014fe1640d1791b54
->>>>>>> 39add224
 
 # Copy all config files into the docker image.
 # The default ig directory is /var/ig, and it expects subfolders config/ and scripts/ (if required)
