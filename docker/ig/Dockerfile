--- conflicted
+++ resolved
@@ -1,8 +1,4 @@
-<<<<<<< HEAD
-FROM gcr.io/forgerock-io/ig:7.0.0-58010cde861640e516605232b16432c101d30752
-=======
 FROM gcr.io/forgerock-io/ig:7.0.0-e895fded9709b1222de876faf09e0a06c66cd251
->>>>>>> 90f9db22
 
 # Copy all config files into the docker image.
 # The default ig directory is /var/ig, and it expects subfolders config/ and scripts/ (if required)
