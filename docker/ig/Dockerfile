--- conflicted
+++ resolved
@@ -1,8 +1,4 @@
-<<<<<<< HEAD
-FROM gcr.io/forgerock-io/ig:7.0.0-e895fded9709b1222de876faf09e0a06c66cd251
-=======
 FROM gcr.io/forgerock-io/ig:7.0.0-eb5e864dd70e7a129778df364401fc763892ac3e
->>>>>>> dcf7b7b3
 
 # Copy all config files into the docker image.
 # The default ig directory is /var/ig, and it expects subfolders config/ and scripts/ (if required)
