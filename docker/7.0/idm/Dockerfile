--- conflicted
+++ resolved
@@ -1,9 +1,5 @@
 # Note: M5 integration with AM currently not working
-<<<<<<< HEAD
-FROM gcr.io/forgerock-io/idm:7.0.0-27d3b1a8b6d9f9992d8b9396b3f10284fa9a3317
-=======
 FROM gcr.io/forgerock-io/idm:7.0.0-a61a6e3fbb8b3b6cf5628f54c87618d0d7e48690
->>>>>>> fbf66cf8
 
 # Harden IDM by removing the Felix OSGI Console. Unless you are a ForgeRock developer, the
 # console is rarely required. Your configuration should NOT include conf/felix.webconsole.json
