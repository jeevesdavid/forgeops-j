# Note: M5 integration with AM currently not working
<<<<<<< HEAD
FROM gcr.io/forgerock-io/idm:7.0.0-db9c8fe54bae7715a9dc9162860b0d4f0c716f01
=======
FROM gcr.io/forgerock-io/idm:7.0.0-e1c0a0a43181c8c863c8fcb098a68bcdbf4a27aa
>>>>>>> a9f084c2

# Harden IDM by removing the Felix OSGI Console. Unless you are a ForgeRock developer, the
# console is rarely required. Your configuration should NOT include conf/felix.webconsole.json
RUN rm bundle/org.apache.felix.webconsole*.jar  && \
    rm bundle/openidm-felix-webconsole-*.jar

# Removes any existing conf files that might conflict with our config. This includes the embedded ds repo.
RUN rm -fr /opt/openidm/conf
ENV JAVA_OPTS "-server -XX:MaxRAMPercentage=75"
COPY --chown=forgerock:root . /opt/openidm<|MERGE_RESOLUTION|>--- conflicted
+++ resolved
@@ -1,9 +1,5 @@
 # Note: M5 integration with AM currently not working
-<<<<<<< HEAD
-FROM gcr.io/forgerock-io/idm:7.0.0-db9c8fe54bae7715a9dc9162860b0d4f0c716f01
-=======
 FROM gcr.io/forgerock-io/idm:7.0.0-e1c0a0a43181c8c863c8fcb098a68bcdbf4a27aa
->>>>>>> a9f084c2
 
 # Harden IDM by removing the Felix OSGI Console. Unless you are a ForgeRock developer, the
 # console is rarely required. Your configuration should NOT include conf/felix.webconsole.json
