# Note: M5 integration with AM currently not working
<<<<<<< HEAD
FROM gcr.io/forgerock-io/idm:7.0.0-609c0849ad9d61d8998f3a44bd6c0f58b4edde6f
=======
FROM gcr.io/forgerock-io/idm:7.0.0-6f6e0baa632e039a6c2949b87502ab328024d4b0
>>>>>>> 710a06c9

# Harden IDM by removing the Felix OSGI Console. Unless you are a ForgeRock developer, the
# console is rarely required. Your configuration should NOT include conf/felix.webconsole.json
RUN rm bundle/org.apache.felix.webconsole*.jar  && \
    rm bundle/openidm-felix-webconsole-*.jar

# Removes any existing conf files that might conflict with our config. This includes the embedded ds repo.
RUN rm -fr /opt/openidm/conf
ENV JAVA_OPTS "-server -XX:MaxRAMPercentage=75"
COPY --chown=forgerock:root . /opt/openidm
# Workaround for Kaniko issue
USER root
RUN chown -R forgerock:root /opt/openidm
USER forgerock<|MERGE_RESOLUTION|>--- conflicted
+++ resolved
@@ -1,9 +1,5 @@
 # Note: M5 integration with AM currently not working
-<<<<<<< HEAD
-FROM gcr.io/forgerock-io/idm:7.0.0-609c0849ad9d61d8998f3a44bd6c0f58b4edde6f
-=======
 FROM gcr.io/forgerock-io/idm:7.0.0-6f6e0baa632e039a6c2949b87502ab328024d4b0
->>>>>>> 710a06c9
 
 # Harden IDM by removing the Felix OSGI Console. Unless you are a ForgeRock developer, the
 # console is rarely required. Your configuration should NOT include conf/felix.webconsole.json
