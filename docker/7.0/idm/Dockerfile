--- conflicted
+++ resolved
@@ -1,9 +1,5 @@
 # Note: M5 integration with AM currently not working
-<<<<<<< HEAD
-FROM gcr.io/forgerock-io/idm:7.0.0-4781b27b45418b03f6150a4df959a300985e9c95
-=======
 FROM gcr.io/forgerock-io/idm:7.0.0-8d8ee972af1996c88857ae346b180bcfe0269c3c
->>>>>>> c68691e9
 
 # Harden IDM by removing the Felix OSGI Console. Unless you are a ForgeRock developer, the
 # console is rarely required. Your configuration should NOT include conf/felix.webconsole.json
