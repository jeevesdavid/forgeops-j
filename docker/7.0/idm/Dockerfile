--- conflicted
+++ resolved
@@ -1,9 +1,5 @@
 # Note: M5 integration with AM currently not working
-<<<<<<< HEAD
-FROM gcr.io/forgerock-io/idm:7.0.0-db4c92cd284c2a65d0b2681c8293dc6623537142
-=======
 FROM gcr.io/forgerock-io/idm:7.0.0-bee135cf8b3816e145b55e01fc51007762ea1cd7
->>>>>>> ed135a28
 
 # Harden IDM by removing the Felix OSGI Console. Unless you are a ForgeRock developer, the
 # console is rarely required. Your configuration should NOT include conf/felix.webconsole.json
