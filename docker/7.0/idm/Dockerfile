# Note: M5 integration with AM currently not working
<<<<<<< HEAD
FROM gcr.io/forgerock-io/idm:7.0.0-0b3d2a53d7e09702b2f93b24dd7830af02bf73b0
=======
FROM gcr.io/forgerock-io/idm:7.0.0-0a561b8dfe7295d2956d3f3a2a86260de30479e1
>>>>>>> d57298fd

# Harden IDM by removing the Felix OSGI Console. Unless you are a ForgeRock developer, the
# console is rarely required. Your configuration should NOT include conf/felix.webconsole.json
RUN rm bundle/org.apache.felix.webconsole*.jar  && \
    rm bundle/openidm-felix-webconsole-*.jar

# Removes any existing conf files that might conflict with our config. This includes the embedded ds repo.
RUN rm -fr /opt/openidm/conf
ENV JAVA_OPTS "-server -XX:MaxRAMPercentage=75"
COPY --chown=forgerock:root . /opt/openidm<|MERGE_RESOLUTION|>--- conflicted
+++ resolved
@@ -1,9 +1,5 @@
 # Note: M5 integration with AM currently not working
-<<<<<<< HEAD
-FROM gcr.io/forgerock-io/idm:7.0.0-0b3d2a53d7e09702b2f93b24dd7830af02bf73b0
-=======
 FROM gcr.io/forgerock-io/idm:7.0.0-0a561b8dfe7295d2956d3f3a2a86260de30479e1
->>>>>>> d57298fd
 
 # Harden IDM by removing the Felix OSGI Console. Unless you are a ForgeRock developer, the
 # console is rarely required. Your configuration should NOT include conf/felix.webconsole.json
