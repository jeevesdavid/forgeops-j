# Note: M5 integration with AM currently not working
<<<<<<< HEAD
FROM gcr.io/forgerock-io/idm:7.0.0-2748b1a5fea2f049887ccefc58383e5403ad241f
=======
FROM gcr.io/forgerock-io/idm:7.0.0-4420319ad3ccc334a0aedd649271bdbdc70df27c
>>>>>>> 16a14e4f

# Harden IDM by removing the Felix OSGI Console. Unless you are a ForgeRock developer, the
# console is rarely required. Your configuration should NOT include conf/felix.webconsole.json
RUN rm bundle/org.apache.felix.webconsole*.jar  && \
    rm bundle/openidm-felix-webconsole-*.jar

# Removes any existing conf files that might conflict with our config. This includes the embedded ds repo.
RUN rm -fr /opt/openidm/conf
ENV JAVA_OPTS "-server -XX:MaxRAMPercentage=75"
COPY --chown=forgerock:root . /opt/openidm<|MERGE_RESOLUTION|>--- conflicted
+++ resolved
@@ -1,9 +1,5 @@
 # Note: M5 integration with AM currently not working
-<<<<<<< HEAD
-FROM gcr.io/forgerock-io/idm:7.0.0-2748b1a5fea2f049887ccefc58383e5403ad241f
-=======
 FROM gcr.io/forgerock-io/idm:7.0.0-4420319ad3ccc334a0aedd649271bdbdc70df27c
->>>>>>> 16a14e4f
 
 # Harden IDM by removing the Felix OSGI Console. Unless you are a ForgeRock developer, the
 # console is rarely required. Your configuration should NOT include conf/felix.webconsole.json
