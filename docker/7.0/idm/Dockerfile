# Note: M5 integration with AM currently not working
<<<<<<< HEAD
FROM gcr.io/forgerock-io/idm:7.0.0-9c96a6b25eaeab675cc45217ff09993a578c3eaa
=======
FROM gcr.io/forgerock-io/idm:7.0.0-bbdf00be80282976d4f58e9d4dace4b729256310
>>>>>>> e3e9697f

# Harden IDM by removing the Felix OSGI Console. Unless you are a ForgeRock developer, the
# console is rarely required. Your configuration should NOT include conf/felix.webconsole.json
RUN rm bundle/org.apache.felix.webconsole*.jar  && \
    rm bundle/openidm-felix-webconsole-*.jar

# Removes any existing conf files that might conflict with our config. This includes the embedded ds repo.
RUN rm -fr /opt/openidm/conf
ENV JAVA_OPTS "-server -XX:MaxRAMPercentage=75"
COPY --chown=forgerock:root . /opt/openidm
# Workaround for Kaniko issue
USER root
RUN chown -R forgerock:root /opt/openidm
USER forgerock<|MERGE_RESOLUTION|>--- conflicted
+++ resolved
@@ -1,9 +1,5 @@
 # Note: M5 integration with AM currently not working
-<<<<<<< HEAD
-FROM gcr.io/forgerock-io/idm:7.0.0-9c96a6b25eaeab675cc45217ff09993a578c3eaa
-=======
 FROM gcr.io/forgerock-io/idm:7.0.0-bbdf00be80282976d4f58e9d4dace4b729256310
->>>>>>> e3e9697f
 
 # Harden IDM by removing the Felix OSGI Console. Unless you are a ForgeRock developer, the
 # console is rarely required. Your configuration should NOT include conf/felix.webconsole.json
