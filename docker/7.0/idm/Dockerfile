# Note: M5 integration with AM currently not working
<<<<<<< HEAD
FROM gcr.io/forgerock-io/idm:7.0.0-217c4f9b048ad1ff55470fc507a60d8d01307fdc
=======
FROM gcr.io/forgerock-io/idm:7.0.0-b8868804b2b3d9dba48ee27362b6f494e380f73c
>>>>>>> e7ab5033

# Harden IDM by removing the Felix OSGI Console. Unless you are a ForgeRock developer, the
# console is rarely required. Your configuration should NOT include conf/felix.webconsole.json
RUN rm bundle/org.apache.felix.webconsole*.jar  && \
    rm bundle/openidm-felix-webconsole-*.jar

# Removes any existing conf files that might conflict with our config. This includes the embedded ds repo.
RUN rm -fr /opt/openidm/conf
ENV JAVA_OPTS "-server -XX:MaxRAMPercentage=75"
COPY --chown=forgerock:root . /opt/openidm<|MERGE_RESOLUTION|>--- conflicted
+++ resolved
@@ -1,9 +1,5 @@
 # Note: M5 integration with AM currently not working
-<<<<<<< HEAD
-FROM gcr.io/forgerock-io/idm:7.0.0-217c4f9b048ad1ff55470fc507a60d8d01307fdc
-=======
 FROM gcr.io/forgerock-io/idm:7.0.0-b8868804b2b3d9dba48ee27362b6f494e380f73c
->>>>>>> e7ab5033
 
 # Harden IDM by removing the Felix OSGI Console. Unless you are a ForgeRock developer, the
 # console is rarely required. Your configuration should NOT include conf/felix.webconsole.json
