# Note: M5 integration with AM currently not working
<<<<<<< HEAD
FROM gcr.io/forgerock-io/idm:7.0.0-6f6e0baa632e039a6c2949b87502ab328024d4b0
=======
FROM gcr.io/forgerock-io/idm:7.0.0-aafd4b94329db35e40cc12a4fb537a48f56e536c
>>>>>>> 3e782e2a

# Harden IDM by removing the Felix OSGI Console. Unless you are a ForgeRock developer, the
# console is rarely required. Your configuration should NOT include conf/felix.webconsole.json
RUN rm bundle/org.apache.felix.webconsole*.jar  && \
    rm bundle/openidm-felix-webconsole-*.jar

# Removes any existing conf files that might conflict with our config. This includes the embedded ds repo.
RUN rm -fr /opt/openidm/conf
ENV JAVA_OPTS "-server -XX:MaxRAMPercentage=75"
COPY --chown=forgerock:root . /opt/openidm
# Workaround for Kaniko issue
USER root
RUN chown -R forgerock:root /opt/openidm
USER forgerock<|MERGE_RESOLUTION|>--- conflicted
+++ resolved
@@ -1,9 +1,5 @@
 # Note: M5 integration with AM currently not working
-<<<<<<< HEAD
-FROM gcr.io/forgerock-io/idm:7.0.0-6f6e0baa632e039a6c2949b87502ab328024d4b0
-=======
 FROM gcr.io/forgerock-io/idm:7.0.0-aafd4b94329db35e40cc12a4fb537a48f56e536c
->>>>>>> 3e782e2a
 
 # Harden IDM by removing the Felix OSGI Console. Unless you are a ForgeRock developer, the
 # console is rarely required. Your configuration should NOT include conf/felix.webconsole.json
