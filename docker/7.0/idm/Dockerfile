--- conflicted
+++ resolved
@@ -1,9 +1,5 @@
 # Note: M5 integration with AM currently not working
-<<<<<<< HEAD
-FROM gcr.io/forgerock-io/idm:7.0.0-f4d27024449d0d76386f4ba5d90ad13cf0d42d02
-=======
 FROM gcr.io/forgerock-io/idm:7.0.0-fc8c2aad56967f0bcecec6bfa8d091152e2223f7
->>>>>>> c8283130
 
 # Harden IDM by removing the Felix OSGI Console. Unless you are a ForgeRock developer, the
 # console is rarely required. Your configuration should NOT include conf/felix.webconsole.json
