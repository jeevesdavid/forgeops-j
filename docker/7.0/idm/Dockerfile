# Note: M5 integration with AM currently not working
<<<<<<< HEAD
FROM gcr.io/forgerock-io/idm:7.0.0-fe6e9c8cb45f4407e5d2f65462256ebef885b372
=======
FROM gcr.io/forgerock-io/idm:7.0.0-fc2a3994c50e0251925283f71f3005cbb9cddd53
>>>>>>> eac89c29

# Harden IDM by removing the Felix OSGI Console. Unless you are a ForgeRock developer, the
# console is rarely required. Your configuration should NOT include conf/felix.webconsole.json
RUN rm bundle/org.apache.felix.webconsole*.jar  && \
    rm bundle/openidm-felix-webconsole-*.jar

# Removes any existing conf files that might conflict with our config. This includes the embedded ds repo.
RUN rm -fr /opt/openidm/conf
ENV JAVA_OPTS "-server -XX:MaxRAMPercentage=75"
COPY --chown=forgerock:root . /opt/openidm<|MERGE_RESOLUTION|>--- conflicted
+++ resolved
@@ -1,9 +1,5 @@
 # Note: M5 integration with AM currently not working
-<<<<<<< HEAD
-FROM gcr.io/forgerock-io/idm:7.0.0-fe6e9c8cb45f4407e5d2f65462256ebef885b372
-=======
 FROM gcr.io/forgerock-io/idm:7.0.0-fc2a3994c50e0251925283f71f3005cbb9cddd53
->>>>>>> eac89c29
 
 # Harden IDM by removing the Felix OSGI Console. Unless you are a ForgeRock developer, the
 # console is rarely required. Your configuration should NOT include conf/felix.webconsole.json
