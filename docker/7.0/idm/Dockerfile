# Note: M5 integration with AM currently not working
<<<<<<< HEAD
FROM gcr.io/forgerock-io/idm:7.0.0-dbfc71b852c0a4032e12c03ca7ca6fe77bab2073
=======
FROM gcr.io/forgerock-io/idm:7.0.0-500e65d528ce8d04c82081c3bde2a15b7718fa3b
>>>>>>> 4ed39d69

# Harden IDM by removing the Felix OSGI Console. Unless you are a ForgeRock developer, the
# console is rarely required. Your configuration should NOT include conf/felix.webconsole.json
RUN rm bundle/org.apache.felix.webconsole*.jar  && \
    rm bundle/openidm-felix-webconsole-*.jar

# Removes any existing conf files that might conflict with our config. This includes the embedded ds repo.
RUN rm -fr /opt/openidm/conf
ENV JAVA_OPTS "-server -XX:MaxRAMPercentage=75"
COPY --chown=forgerock:root . /opt/openidm<|MERGE_RESOLUTION|>--- conflicted
+++ resolved
@@ -1,9 +1,5 @@
 # Note: M5 integration with AM currently not working
-<<<<<<< HEAD
-FROM gcr.io/forgerock-io/idm:7.0.0-dbfc71b852c0a4032e12c03ca7ca6fe77bab2073
-=======
 FROM gcr.io/forgerock-io/idm:7.0.0-500e65d528ce8d04c82081c3bde2a15b7718fa3b
->>>>>>> 4ed39d69
 
 # Harden IDM by removing the Felix OSGI Console. Unless you are a ForgeRock developer, the
 # console is rarely required. Your configuration should NOT include conf/felix.webconsole.json
