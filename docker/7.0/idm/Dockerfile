# Note: M5 integration with AM currently not working
<<<<<<< HEAD
FROM gcr.io/forgerock-io/idm:7.0.0-5392044d00d9181bd114d37c1917b960acdee9dd
=======
FROM gcr.io/forgerock-io/idm:7.0.0-217c4f9b048ad1ff55470fc507a60d8d01307fdc
>>>>>>> 709ad17b

# Harden IDM by removing the Felix OSGI Console. Unless you are a ForgeRock developer, the
# console is rarely required. Your configuration should NOT include conf/felix.webconsole.json
RUN rm bundle/org.apache.felix.webconsole*.jar  && \
    rm bundle/openidm-felix-webconsole-*.jar

# Removes any existing conf files that might conflict with our config. This includes the embedded ds repo.
RUN rm -fr /opt/openidm/conf
ENV JAVA_OPTS "-server -XX:MaxRAMPercentage=75"
COPY --chown=forgerock:root . /opt/openidm<|MERGE_RESOLUTION|>--- conflicted
+++ resolved
@@ -1,9 +1,5 @@
 # Note: M5 integration with AM currently not working
-<<<<<<< HEAD
-FROM gcr.io/forgerock-io/idm:7.0.0-5392044d00d9181bd114d37c1917b960acdee9dd
-=======
 FROM gcr.io/forgerock-io/idm:7.0.0-217c4f9b048ad1ff55470fc507a60d8d01307fdc
->>>>>>> 709ad17b
 
 # Harden IDM by removing the Felix OSGI Console. Unless you are a ForgeRock developer, the
 # console is rarely required. Your configuration should NOT include conf/felix.webconsole.json
