# Note: M5 integration with AM currently not working
<<<<<<< HEAD
FROM gcr.io/forgerock-io/idm:7.0.0-70f3611de5357115309688d28c2b3994ce396dfe
=======
FROM gcr.io/forgerock-io/idm:7.0.0-a65fed958a5b96005129ba3b23d7ec33107b1ceb
>>>>>>> fc7d36d7

# Harden IDM by removing the Felix OSGI Console. Unless you are a ForgeRock developer, the
# console is rarely required. Your configuration should NOT include conf/felix.webconsole.json
RUN rm bundle/org.apache.felix.webconsole*.jar  && \
    rm bundle/openidm-felix-webconsole-*.jar

# Removes any existing conf files that might conflict with our config. This includes the embedded ds repo.
RUN rm -fr /opt/openidm/conf
ENV JAVA_OPTS "-server -XX:MaxRAMPercentage=75"
COPY --chown=forgerock:root . /opt/openidm<|MERGE_RESOLUTION|>--- conflicted
+++ resolved
@@ -1,9 +1,5 @@
 # Note: M5 integration with AM currently not working
-<<<<<<< HEAD
-FROM gcr.io/forgerock-io/idm:7.0.0-70f3611de5357115309688d28c2b3994ce396dfe
-=======
 FROM gcr.io/forgerock-io/idm:7.0.0-a65fed958a5b96005129ba3b23d7ec33107b1ceb
->>>>>>> fc7d36d7
 
 # Harden IDM by removing the Felix OSGI Console. Unless you are a ForgeRock developer, the
 # console is rarely required. Your configuration should NOT include conf/felix.webconsole.json
