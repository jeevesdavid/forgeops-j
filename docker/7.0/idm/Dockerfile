# Note: M5 integration with AM currently not working
<<<<<<< HEAD
FROM gcr.io/forgerock-io/idm:7.0.0-5d516346c14bcb32b16b8a3b37f16eb3044c3e27
=======
FROM gcr.io/forgerock-io/idm:7.0.0-db9c8fe54bae7715a9dc9162860b0d4f0c716f01
>>>>>>> 37a25f68

# Harden IDM by removing the Felix OSGI Console. Unless you are a ForgeRock developer, the
# console is rarely required. Your configuration should NOT include conf/felix.webconsole.json
RUN rm bundle/org.apache.felix.webconsole*.jar  && \
    rm bundle/openidm-felix-webconsole-*.jar

# Removes any existing conf files that might conflict with our config. This includes the embedded ds repo.
RUN rm -fr /opt/openidm/conf
COPY --chown=forgerock:root . /opt/openidm<|MERGE_RESOLUTION|>--- conflicted
+++ resolved
@@ -1,9 +1,5 @@
 # Note: M5 integration with AM currently not working
-<<<<<<< HEAD
-FROM gcr.io/forgerock-io/idm:7.0.0-5d516346c14bcb32b16b8a3b37f16eb3044c3e27
-=======
 FROM gcr.io/forgerock-io/idm:7.0.0-db9c8fe54bae7715a9dc9162860b0d4f0c716f01
->>>>>>> 37a25f68
 
 # Harden IDM by removing the Felix OSGI Console. Unless you are a ForgeRock developer, the
 # console is rarely required. Your configuration should NOT include conf/felix.webconsole.json
