# Note: M5 integration with AM currently not working
<<<<<<< HEAD
FROM gcr.io/forgerock-io/idm:7.0.0-31e17ac35e5d199d0878d919a775559c46666780
=======
FROM gcr.io/forgerock-io/idm:7.0.0-0fd8412e1c8409034704d7ffec836077d452f955
>>>>>>> 9a146575

# Harden IDM by removing the Felix OSGI Console. Unless you are a ForgeRock developer, the
# console is rarely required. Your configuration should NOT include conf/felix.webconsole.json
RUN rm bundle/org.apache.felix.webconsole*.jar  && \
    rm bundle/openidm-felix-webconsole-*.jar

# Removes any existing conf files that might conflict with our config. This includes the embedded ds repo.
RUN rm -fr /opt/openidm/conf
ENV JAVA_OPTS "-server -XX:MaxRAMPercentage=75"
COPY --chown=forgerock:root . /opt/openidm<|MERGE_RESOLUTION|>--- conflicted
+++ resolved
@@ -1,9 +1,5 @@
 # Note: M5 integration with AM currently not working
-<<<<<<< HEAD
-FROM gcr.io/forgerock-io/idm:7.0.0-31e17ac35e5d199d0878d919a775559c46666780
-=======
 FROM gcr.io/forgerock-io/idm:7.0.0-0fd8412e1c8409034704d7ffec836077d452f955
->>>>>>> 9a146575
 
 # Harden IDM by removing the Felix OSGI Console. Unless you are a ForgeRock developer, the
 # console is rarely required. Your configuration should NOT include conf/felix.webconsole.json
