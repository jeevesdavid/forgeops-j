--- conflicted
+++ resolved
@@ -1,9 +1,5 @@
 # Note: M5 integration with AM currently not working
-<<<<<<< HEAD
-FROM gcr.io/forgerock-io/idm:7.0.0-6a66039816ef4e4f4c7ebf1f6c64d23824672466
-=======
 FROM gcr.io/forgerock-io/idm:7.0.0-3a6908bec5b8d5befb91067000f0d6a42f68bc39
->>>>>>> 4e988d57
 
 # Harden IDM by removing the Felix OSGI Console. Unless you are a ForgeRock developer, the
 # console is rarely required. Your configuration should NOT include conf/felix.webconsole.json
