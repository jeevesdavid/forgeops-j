# Note: M5 integration with AM currently not working
<<<<<<< HEAD
FROM gcr.io/forgerock-io/idm:7.0.0-1d7151261230c6fc6eb425e5ac5b751d85eae5bc
=======
FROM gcr.io/forgerock-io/idm:7.0.0-27d3b1a8b6d9f9992d8b9396b3f10284fa9a3317
>>>>>>> 5bafd1bb

# Harden IDM by removing the Felix OSGI Console. Unless you are a ForgeRock developer, the
# console is rarely required. Your configuration should NOT include conf/felix.webconsole.json
RUN rm bundle/org.apache.felix.webconsole*.jar  && \
    rm bundle/openidm-felix-webconsole-*.jar

# Removes any existing conf files that might conflict with our config. This includes the embedded ds repo.
RUN rm -fr /opt/openidm/conf
ENV JAVA_OPTS "-server -XX:MaxRAMPercentage=75"
COPY --chown=forgerock:root . /opt/openidm<|MERGE_RESOLUTION|>--- conflicted
+++ resolved
@@ -1,9 +1,5 @@
 # Note: M5 integration with AM currently not working
-<<<<<<< HEAD
-FROM gcr.io/forgerock-io/idm:7.0.0-1d7151261230c6fc6eb425e5ac5b751d85eae5bc
-=======
 FROM gcr.io/forgerock-io/idm:7.0.0-27d3b1a8b6d9f9992d8b9396b3f10284fa9a3317
->>>>>>> 5bafd1bb
 
 # Harden IDM by removing the Felix OSGI Console. Unless you are a ForgeRock developer, the
 # console is rarely required. Your configuration should NOT include conf/felix.webconsole.json
