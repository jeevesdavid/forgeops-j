# Note: M5 integration with AM currently not working
<<<<<<< HEAD
FROM gcr.io/forgerock-io/idm:7.0.0-8d8ee972af1996c88857ae346b180bcfe0269c3c
=======
FROM gcr.io/forgerock-io/idm:7.0.0-3ed91645b4edd1ccf6bfc3edbd1212ef3743b1cb
>>>>>>> f4009c0a

# Harden IDM by removing the Felix OSGI Console. Unless you are a ForgeRock developer, the
# console is rarely required. Your configuration should NOT include conf/felix.webconsole.json
RUN rm bundle/org.apache.felix.webconsole*.jar  && \
    rm bundle/openidm-felix-webconsole-*.jar

# Removes any existing conf files that might conflict with our config. This includes the embedded ds repo.
RUN rm -fr /opt/openidm/conf
ENV JAVA_OPTS "-server -XX:MaxRAMPercentage=75"
COPY --chown=forgerock:root . /opt/openidm<|MERGE_RESOLUTION|>--- conflicted
+++ resolved
@@ -1,9 +1,5 @@
 # Note: M5 integration with AM currently not working
-<<<<<<< HEAD
-FROM gcr.io/forgerock-io/idm:7.0.0-8d8ee972af1996c88857ae346b180bcfe0269c3c
-=======
 FROM gcr.io/forgerock-io/idm:7.0.0-3ed91645b4edd1ccf6bfc3edbd1212ef3743b1cb
->>>>>>> f4009c0a
 
 # Harden IDM by removing the Felix OSGI Console. Unless you are a ForgeRock developer, the
 # console is rarely required. Your configuration should NOT include conf/felix.webconsole.json
