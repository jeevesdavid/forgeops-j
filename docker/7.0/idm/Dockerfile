# Note: M5 integration with AM currently not working
<<<<<<< HEAD
FROM gcr.io/forgerock-io/idm:7.0.0-576fc61cb0695319a0abd0995d519b910e00ac79
=======
FROM gcr.io/forgerock-io/idm:7.0.0-31e17ac35e5d199d0878d919a775559c46666780
>>>>>>> e6227d5d

# Harden IDM by removing the Felix OSGI Console. Unless you are a ForgeRock developer, the
# console is rarely required. Your configuration should NOT include conf/felix.webconsole.json
RUN rm bundle/org.apache.felix.webconsole*.jar  && \
    rm bundle/openidm-felix-webconsole-*.jar

# Removes any existing conf files that might conflict with our config. This includes the embedded ds repo.
RUN rm -fr /opt/openidm/conf
ENV JAVA_OPTS "-server -XX:MaxRAMPercentage=75"
COPY --chown=forgerock:root . /opt/openidm<|MERGE_RESOLUTION|>--- conflicted
+++ resolved
@@ -1,9 +1,5 @@
 # Note: M5 integration with AM currently not working
-<<<<<<< HEAD
-FROM gcr.io/forgerock-io/idm:7.0.0-576fc61cb0695319a0abd0995d519b910e00ac79
-=======
 FROM gcr.io/forgerock-io/idm:7.0.0-31e17ac35e5d199d0878d919a775559c46666780
->>>>>>> e6227d5d
 
 # Harden IDM by removing the Felix OSGI Console. Unless you are a ForgeRock developer, the
 # console is rarely required. Your configuration should NOT include conf/felix.webconsole.json
