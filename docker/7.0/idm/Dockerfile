# Note: M5 integration with AM currently not working
<<<<<<< HEAD
FROM gcr.io/forgerock-io/idm:7.0.0-16662efa8c2d122c90242f2ee8017061cc00bc4a
=======
FROM gcr.io/forgerock-io/idm:7.0.0-1d7151261230c6fc6eb425e5ac5b751d85eae5bc
>>>>>>> 4d4c772f

# Harden IDM by removing the Felix OSGI Console. Unless you are a ForgeRock developer, the
# console is rarely required. Your configuration should NOT include conf/felix.webconsole.json
RUN rm bundle/org.apache.felix.webconsole*.jar  && \
    rm bundle/openidm-felix-webconsole-*.jar

# Removes any existing conf files that might conflict with our config. This includes the embedded ds repo.
RUN rm -fr /opt/openidm/conf
ENV JAVA_OPTS "-server -XX:MaxRAMPercentage=75"
COPY --chown=forgerock:root . /opt/openidm<|MERGE_RESOLUTION|>--- conflicted
+++ resolved
@@ -1,9 +1,5 @@
 # Note: M5 integration with AM currently not working
-<<<<<<< HEAD
-FROM gcr.io/forgerock-io/idm:7.0.0-16662efa8c2d122c90242f2ee8017061cc00bc4a
-=======
 FROM gcr.io/forgerock-io/idm:7.0.0-1d7151261230c6fc6eb425e5ac5b751d85eae5bc
->>>>>>> 4d4c772f
 
 # Harden IDM by removing the Felix OSGI Console. Unless you are a ForgeRock developer, the
 # console is rarely required. Your configuration should NOT include conf/felix.webconsole.json
