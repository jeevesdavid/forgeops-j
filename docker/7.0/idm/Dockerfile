# Note: M5 integration with AM currently not working
<<<<<<< HEAD
FROM gcr.io/forgerock-io/idm:7.0.0-500e65d528ce8d04c82081c3bde2a15b7718fa3b
=======
FROM gcr.io/forgerock-io/idm:7.0.0-07e44e900afcf0bac047199c15c8d9234b0c06a0
>>>>>>> 93b17f70

# Harden IDM by removing the Felix OSGI Console. Unless you are a ForgeRock developer, the
# console is rarely required. Your configuration should NOT include conf/felix.webconsole.json
RUN rm bundle/org.apache.felix.webconsole*.jar  && \
    rm bundle/openidm-felix-webconsole-*.jar

# Removes any existing conf files that might conflict with our config. This includes the embedded ds repo.
RUN rm -fr /opt/openidm/conf
ENV JAVA_OPTS "-server -XX:MaxRAMPercentage=75"
COPY --chown=forgerock:root . /opt/openidm<|MERGE_RESOLUTION|>--- conflicted
+++ resolved
@@ -1,9 +1,5 @@
 # Note: M5 integration with AM currently not working
-<<<<<<< HEAD
-FROM gcr.io/forgerock-io/idm:7.0.0-500e65d528ce8d04c82081c3bde2a15b7718fa3b
-=======
 FROM gcr.io/forgerock-io/idm:7.0.0-07e44e900afcf0bac047199c15c8d9234b0c06a0
->>>>>>> 93b17f70
 
 # Harden IDM by removing the Felix OSGI Console. Unless you are a ForgeRock developer, the
 # console is rarely required. Your configuration should NOT include conf/felix.webconsole.json
