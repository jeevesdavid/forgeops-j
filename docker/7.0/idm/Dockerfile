# Note: M5 integration with AM currently not working
<<<<<<< HEAD
FROM gcr.io/forgerock-io/idm:7.0.0-bee135cf8b3816e145b55e01fc51007762ea1cd7
=======
FROM gcr.io/forgerock-io/idm:7.0.0-9b70ba7e1bd24ace29d0fe832c36e40fa086dd87
>>>>>>> 915ec6fe

# Harden IDM by removing the Felix OSGI Console. Unless you are a ForgeRock developer, the
# console is rarely required. Your configuration should NOT include conf/felix.webconsole.json
RUN rm bundle/org.apache.felix.webconsole*.jar  && \
    rm bundle/openidm-felix-webconsole-*.jar

# Removes any existing conf files that might conflict with our config. This includes the embedded ds repo.
RUN rm -fr /opt/openidm/conf
ENV JAVA_OPTS "-server -XX:MaxRAMPercentage=75"
COPY --chown=forgerock:root . /opt/openidm
# Workaround for Kaniko issue
USER root
RUN chown -R forgerock:root /opt/openidm
USER forgerock<|MERGE_RESOLUTION|>--- conflicted
+++ resolved
@@ -1,9 +1,5 @@
 # Note: M5 integration with AM currently not working
-<<<<<<< HEAD
-FROM gcr.io/forgerock-io/idm:7.0.0-bee135cf8b3816e145b55e01fc51007762ea1cd7
-=======
 FROM gcr.io/forgerock-io/idm:7.0.0-9b70ba7e1bd24ace29d0fe832c36e40fa086dd87
->>>>>>> 915ec6fe
 
 # Harden IDM by removing the Felix OSGI Console. Unless you are a ForgeRock developer, the
 # console is rarely required. Your configuration should NOT include conf/felix.webconsole.json
