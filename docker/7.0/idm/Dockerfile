--- conflicted
+++ resolved
@@ -1,9 +1,5 @@
 # Note: M5 integration with AM currently not working
-<<<<<<< HEAD
-FROM gcr.io/forgerock-io/idm:7.0.0-316a6699ecb58ba0dd9ebf171d6450464dc9c3c7
-=======
 FROM gcr.io/forgerock-io/idm:7.0.0-c131c533a265d3b0cc5d3038f74995804333dff2
->>>>>>> 2b191eae
 
 # Harden IDM by removing the Felix OSGI Console. Unless you are a ForgeRock developer, the
 # console is rarely required. Your configuration should NOT include conf/felix.webconsole.json
