# Note: M5 integration with AM currently not working
<<<<<<< HEAD
FROM gcr.io/forgerock-io/idm:7.0.0-6b463f966075cfa7fdfa909ed69e35e382685411
=======
FROM gcr.io/forgerock-io/idm:7.0.0-3c3e76252494396790705720bf054d51bca9e284
>>>>>>> 2b945035

# Harden IDM by removing the Felix OSGI Console. Unless you are a ForgeRock developer, the
# console is rarely required. Your configuration should NOT include conf/felix.webconsole.json
RUN rm bundle/org.apache.felix.webconsole*.jar  && \
    rm bundle/openidm-felix-webconsole-*.jar

# Removes any existing conf files that might conflict with our config. This includes the embedded ds repo.
RUN rm -fr /opt/openidm/conf
ENV JAVA_OPTS "-server -XX:MaxRAMPercentage=75"
COPY --chown=forgerock:root . /opt/openidm<|MERGE_RESOLUTION|>--- conflicted
+++ resolved
@@ -1,9 +1,5 @@
 # Note: M5 integration with AM currently not working
-<<<<<<< HEAD
-FROM gcr.io/forgerock-io/idm:7.0.0-6b463f966075cfa7fdfa909ed69e35e382685411
-=======
 FROM gcr.io/forgerock-io/idm:7.0.0-3c3e76252494396790705720bf054d51bca9e284
->>>>>>> 2b945035
 
 # Harden IDM by removing the Felix OSGI Console. Unless you are a ForgeRock developer, the
 # console is rarely required. Your configuration should NOT include conf/felix.webconsole.json
