--- conflicted
+++ resolved
@@ -1,9 +1,5 @@
 # Note: M5 integration with AM currently not working
-<<<<<<< HEAD
-FROM gcr.io/forgerock-io/idm:7.0.0-53f17918c8a459d49f3126d1ee625b6ef382d0cb
-=======
 FROM gcr.io/forgerock-io/idm:7.0.0-0e136289e2825d773c4f220436d27944a17805a1
->>>>>>> 4faa2b1d
 
 # Harden IDM by removing the Felix OSGI Console. Unless you are a ForgeRock developer, the
 # console is rarely required. Your configuration should NOT include conf/felix.webconsole.json
