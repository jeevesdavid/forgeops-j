--- conflicted
+++ resolved
@@ -1,9 +1,5 @@
 # Note: M5 integration with AM currently not working
-<<<<<<< HEAD
-FROM gcr.io/forgerock-io/idm:7.0.0-2791468ddb274e1f0c64a3f2a00eeb4c0d85d572
-=======
 FROM gcr.io/forgerock-io/idm:7.0.0-712741e12108a167e9950eeba467d8088bcc5ca6
->>>>>>> 87be3eda
 
 # Harden IDM by removing the Felix OSGI Console. Unless you are a ForgeRock developer, the
 # console is rarely required. Your configuration should NOT include conf/felix.webconsole.json
