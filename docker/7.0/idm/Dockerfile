# Note: M5 integration with AM currently not working
<<<<<<< HEAD
FROM gcr.io/forgerock-io/idm:7.0.0-0e136289e2825d773c4f220436d27944a17805a1
=======
FROM gcr.io/forgerock-io/idm:7.0.0-2791468ddb274e1f0c64a3f2a00eeb4c0d85d572
>>>>>>> 4bde1094

# Harden IDM by removing the Felix OSGI Console. Unless you are a ForgeRock developer, the
# console is rarely required. Your configuration should NOT include conf/felix.webconsole.json
RUN rm bundle/org.apache.felix.webconsole*.jar  && \
    rm bundle/openidm-felix-webconsole-*.jar

# Removes any existing conf files that might conflict with our config. This includes the embedded ds repo.
RUN rm -fr /opt/openidm/conf
ENV JAVA_OPTS "-server -XX:MaxRAMPercentage=75"
COPY --chown=forgerock:root . /opt/openidm<|MERGE_RESOLUTION|>--- conflicted
+++ resolved
@@ -1,9 +1,5 @@
 # Note: M5 integration with AM currently not working
-<<<<<<< HEAD
-FROM gcr.io/forgerock-io/idm:7.0.0-0e136289e2825d773c4f220436d27944a17805a1
-=======
 FROM gcr.io/forgerock-io/idm:7.0.0-2791468ddb274e1f0c64a3f2a00eeb4c0d85d572
->>>>>>> 4bde1094
 
 # Harden IDM by removing the Felix OSGI Console. Unless you are a ForgeRock developer, the
 # console is rarely required. Your configuration should NOT include conf/felix.webconsole.json
