# Note: M5 integration with AM currently not working
<<<<<<< HEAD
FROM gcr.io/forgerock-io/idm:7.0.0-3a6908bec5b8d5befb91067000f0d6a42f68bc39
=======
FROM gcr.io/forgerock-io/idm:7.0.0-dbfc71b852c0a4032e12c03ca7ca6fe77bab2073
>>>>>>> 89ba9ad8

# Harden IDM by removing the Felix OSGI Console. Unless you are a ForgeRock developer, the
# console is rarely required. Your configuration should NOT include conf/felix.webconsole.json
RUN rm bundle/org.apache.felix.webconsole*.jar  && \
    rm bundle/openidm-felix-webconsole-*.jar

# Removes any existing conf files that might conflict with our config. This includes the embedded ds repo.
RUN rm -fr /opt/openidm/conf
ENV JAVA_OPTS "-server -XX:MaxRAMPercentage=75"
COPY --chown=forgerock:root . /opt/openidm<|MERGE_RESOLUTION|>--- conflicted
+++ resolved
@@ -1,9 +1,5 @@
 # Note: M5 integration with AM currently not working
-<<<<<<< HEAD
-FROM gcr.io/forgerock-io/idm:7.0.0-3a6908bec5b8d5befb91067000f0d6a42f68bc39
-=======
 FROM gcr.io/forgerock-io/idm:7.0.0-dbfc71b852c0a4032e12c03ca7ca6fe77bab2073
->>>>>>> 89ba9ad8
 
 # Harden IDM by removing the Felix OSGI Console. Unless you are a ForgeRock developer, the
 # console is rarely required. Your configuration should NOT include conf/felix.webconsole.json
