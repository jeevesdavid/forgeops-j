# Note: M5 integration with AM currently not working
<<<<<<< HEAD
FROM gcr.io/forgerock-io/idm:7.0.0-bbdf00be80282976d4f58e9d4dace4b729256310
=======
FROM gcr.io/forgerock-io/idm:7.0.0-0c74571640c73a272e1c1d7fea27ae916de017d9
>>>>>>> 4a0879c7

# Harden IDM by removing the Felix OSGI Console. Unless you are a ForgeRock developer, the
# console is rarely required. Your configuration should NOT include conf/felix.webconsole.json
RUN rm bundle/org.apache.felix.webconsole*.jar  && \
    rm bundle/openidm-felix-webconsole-*.jar

# Removes any existing conf files that might conflict with our config. This includes the embedded ds repo.
RUN rm -fr /opt/openidm/conf
ENV JAVA_OPTS "-server -XX:MaxRAMPercentage=75"
COPY --chown=forgerock:root . /opt/openidm
# Workaround for Kaniko issue
USER root
RUN chown -R forgerock:root /opt/openidm
USER forgerock<|MERGE_RESOLUTION|>--- conflicted
+++ resolved
@@ -1,9 +1,5 @@
 # Note: M5 integration with AM currently not working
-<<<<<<< HEAD
-FROM gcr.io/forgerock-io/idm:7.0.0-bbdf00be80282976d4f58e9d4dace4b729256310
-=======
 FROM gcr.io/forgerock-io/idm:7.0.0-0c74571640c73a272e1c1d7fea27ae916de017d9
->>>>>>> 4a0879c7
 
 # Harden IDM by removing the Felix OSGI Console. Unless you are a ForgeRock developer, the
 # console is rarely required. Your configuration should NOT include conf/felix.webconsole.json
