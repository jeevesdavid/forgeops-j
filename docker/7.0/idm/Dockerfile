# Note: M5 integration with AM currently not working
<<<<<<< HEAD
FROM gcr.io/forgerock-io/idm:7.0.0-7c7448ca4528c628664b052b03976b5d80b0ea10
=======
FROM gcr.io/forgerock-io/idm:7.0.0-dd3ad09400a16e8f21c36d03c1e032007b440dba
>>>>>>> e747de11

# Harden IDM by removing the Felix OSGI Console. Unless you are a ForgeRock developer, the
# console is rarely required. Your configuration should NOT include conf/felix.webconsole.json
RUN rm bundle/org.apache.felix.webconsole*.jar  && \
    rm bundle/openidm-felix-webconsole-*.jar

# Removes any existing conf files that might conflict with our config. This includes the embedded ds repo.
RUN rm -fr /opt/openidm/conf
ENV JAVA_OPTS "-server -XX:MaxRAMPercentage=75"
COPY --chown=forgerock:root . /opt/openidm<|MERGE_RESOLUTION|>--- conflicted
+++ resolved
@@ -1,9 +1,5 @@
 # Note: M5 integration with AM currently not working
-<<<<<<< HEAD
-FROM gcr.io/forgerock-io/idm:7.0.0-7c7448ca4528c628664b052b03976b5d80b0ea10
-=======
 FROM gcr.io/forgerock-io/idm:7.0.0-dd3ad09400a16e8f21c36d03c1e032007b440dba
->>>>>>> e747de11
 
 # Harden IDM by removing the Felix OSGI Console. Unless you are a ForgeRock developer, the
 # console is rarely required. Your configuration should NOT include conf/felix.webconsole.json
