# Note: M5 integration with AM currently not working
<<<<<<< HEAD
FROM gcr.io/forgerock-io/idm:7.0.0-92f79e2df85950baa7db9161eb4a8e31431b9189
=======
FROM gcr.io/forgerock-io/idm:7.0.0-9c96a6b25eaeab675cc45217ff09993a578c3eaa
>>>>>>> 0426d9eb

# Harden IDM by removing the Felix OSGI Console. Unless you are a ForgeRock developer, the
# console is rarely required. Your configuration should NOT include conf/felix.webconsole.json
RUN rm bundle/org.apache.felix.webconsole*.jar  && \
    rm bundle/openidm-felix-webconsole-*.jar

# Removes any existing conf files that might conflict with our config. This includes the embedded ds repo.
RUN rm -fr /opt/openidm/conf
ENV JAVA_OPTS "-server -XX:MaxRAMPercentage=75"
COPY --chown=forgerock:root . /opt/openidm
# Workaround for Kaniko issue
USER root
RUN chown -R forgerock:root /opt/openidm
USER forgerock<|MERGE_RESOLUTION|>--- conflicted
+++ resolved
@@ -1,9 +1,5 @@
 # Note: M5 integration with AM currently not working
-<<<<<<< HEAD
-FROM gcr.io/forgerock-io/idm:7.0.0-92f79e2df85950baa7db9161eb4a8e31431b9189
-=======
 FROM gcr.io/forgerock-io/idm:7.0.0-9c96a6b25eaeab675cc45217ff09993a578c3eaa
->>>>>>> 0426d9eb
 
 # Harden IDM by removing the Felix OSGI Console. Unless you are a ForgeRock developer, the
 # console is rarely required. Your configuration should NOT include conf/felix.webconsole.json
