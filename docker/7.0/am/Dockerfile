<<<<<<< HEAD
FROM gcr.io/forgerock-io/am:7.0.0-4d555a27df019be2ef0af4632f01c8fba9fa6ee4
=======
FROM gcr.io/forgerock-io/am:7.0.0-f993c4441077e717acfe9a07305208ba854cfc4d
>>>>>>> 404ccffd

# BEGIN - temporary work around for testing if the ds-idrepo is configured before AM starts. Remove when FBC is integrated
# Installs ldap utils for querying the repo.
USER root
RUN apt-get update && apt-get install -y ldap-utils
USER forgerock
COPY --chown=forgerock:root openam /home/forgerock/openam
# END

COPY logback.xml /usr/local/tomcat/webapps/am/WEB-INF/classes

# Reinstate once AM is back running on JDK11
# ENV CATALINA_OPTS "-server -XX:MaxRAMPercentage=75 -Dcom.sun.identity.configuration.directory=/home/forgerock/openam -Dcom.iplanet.services.stats.state=off -Xlog:gc*,gc+ref=debug,gc+heap=debug,gc+age=trace:file=/tmp/gc-%p-%t.log:tags,uptime,time,level:filecount=10,filesize=10m -Djavax.net.ssl.trustStore=/var/run/secrets/truststore/cacerts -Djavax.net.ssl.trustStorePassword=changeit"
ENV CATALINA_OPTS "-server -Dcom.sun.identity.configuration.directory=/home/forgerock/openam -Dcom.iplanet.services.stats.state=off -Djavax.net.ssl.trustStore=/var/run/secrets/truststore/cacerts -Djavax.net.ssl.trustStorePassword=changeit"

# This copies in the boot.json and other files...
COPY --chown=forgerock:root openam /home/forgerock/openam

# Override the entrypoint and just start tomcat
#CMD ["catalina.sh", "run"]

#ENTRYPOINT ["/bin/sh"]
# Use sh - because windows has issues with +x on the script
CMD ["bash", "-c", "/home/forgerock/openam/boot.sh"]<|MERGE_RESOLUTION|>--- conflicted
+++ resolved
@@ -1,8 +1,4 @@
-<<<<<<< HEAD
-FROM gcr.io/forgerock-io/am:7.0.0-4d555a27df019be2ef0af4632f01c8fba9fa6ee4
-=======
 FROM gcr.io/forgerock-io/am:7.0.0-f993c4441077e717acfe9a07305208ba854cfc4d
->>>>>>> 404ccffd
 
 # BEGIN - temporary work around for testing if the ds-idrepo is configured before AM starts. Remove when FBC is integrated
 # Installs ldap utils for querying the repo.
