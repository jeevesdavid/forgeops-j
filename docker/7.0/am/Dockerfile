--- conflicted
+++ resolved
@@ -1,8 +1,4 @@
-<<<<<<< HEAD
-FROM gcr.io/forgerock-io/am:7.0.0-b810b2527e2c13b71f62f0f7f3205cad3d6ad032
-=======
 FROM gcr.io/forgerock-io/am:7.0.0-f91da919a453e00cf83acf610410420f579969fc
->>>>>>> 70cee271
 
 # BEGIN - temporary work around for testing if the ds-idrepo is configured before AM starts. Remove when FBC is integrated
 # Installs ldap utils for querying the repo.
