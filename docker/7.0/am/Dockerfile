--- conflicted
+++ resolved
@@ -1,8 +1,4 @@
-<<<<<<< HEAD
-FROM gcr.io/forgerock-io/am:7.0.0-220a9350ca666b71699504af5042f3c8444c530b
-=======
 FROM gcr.io/forgerock-io/am:7.0.0-3193e980af1a82d274dd902e8b7f4678c27102b7
->>>>>>> a0185e86
 
 # BEGIN - temporary work around for testing if the ds-idrepo is configured before AM starts. Remove when FBC is integrated
 # Installs ldap utils for querying the repo.
