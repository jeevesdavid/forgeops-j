<<<<<<< HEAD
FROM gcr.io/forgerock-io/am:7.0.0-9e1bfc2775f81ae2bea36cae67cc00e82c816424
=======
FROM gcr.io/forgerock-io/am:7.0.0-b3d4f29e7212a9b4f8631b010b17ee6e7cabc117
>>>>>>> 8c9e86b7

# BEGIN - temporary work around for testing if the ds-idrepo is configured before AM starts. Remove when FBC is integrated
# Installs ldap utils for querying the repo.
USER root
RUN apt-get update && apt-get install -y ldap-utils && apt-get clean all
USER forgerock
COPY --chown=forgerock:root openam /home/forgerock/openam
# END

COPY logback.xml /usr/local/tomcat/webapps/am/WEB-INF/classes

# Reinstate once AM is back running on JDK11
# ENV CATALINA_OPTS "-server -XX:MaxRAMPercentage=75 -Dcom.sun.identity.configuration.directory=/home/forgerock/openam -Dcom.iplanet.services.stats.state=off -Xlog:gc*,gc+ref=debug,gc+heap=debug,gc+age=trace:file=/tmp/gc-%p-%t.log:tags,uptime,time,level:filecount=10,filesize=10m -Djavax.net.ssl.trustStore=/var/run/secrets/truststore/cacerts -Djavax.net.ssl.trustStorePassword=changeit"
ENV CATALINA_OPTS "-server -Dcom.sun.identity.configuration.directory=/home/forgerock/openam -Dcom.iplanet.services.stats.state=off -Djavax.net.ssl.trustStore=/var/run/secrets/truststore/cacerts -Djavax.net.ssl.trustStorePassword=changeit"

# This copies in the boot.json and other files...
COPY --chown=forgerock:root openam /home/forgerock/openam

# Override the entrypoint and just start tomcat
#CMD ["catalina.sh", "run"]

#ENTRYPOINT ["/bin/sh"]
# Use sh - because windows has issues with +x on the script
CMD ["bash", "-c", "/home/forgerock/openam/boot.sh"]<|MERGE_RESOLUTION|>--- conflicted
+++ resolved
@@ -1,8 +1,4 @@
-<<<<<<< HEAD
-FROM gcr.io/forgerock-io/am:7.0.0-9e1bfc2775f81ae2bea36cae67cc00e82c816424
-=======
 FROM gcr.io/forgerock-io/am:7.0.0-b3d4f29e7212a9b4f8631b010b17ee6e7cabc117
->>>>>>> 8c9e86b7
 
 # BEGIN - temporary work around for testing if the ds-idrepo is configured before AM starts. Remove when FBC is integrated
 # Installs ldap utils for querying the repo.
