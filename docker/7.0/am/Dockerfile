<<<<<<< HEAD
FROM gcr.io/forgerock-io/am:7.0.0-9d6cb9aa8c135d972fdbbe637caaede4fa04705e
=======
FROM gcr.io/forgerock-io/am:7.0.0-77a0868f00553fd9eec33cf4b19456b98d8deb13
>>>>>>> 0b13950f

# BEGIN - temporary work around for testing if the ds-idrepo is configured before AM starts. Remove when FBC is integrated
# Installs ldap utils for querying the repo.
USER root
RUN apt-get update && apt-get install -y ldap-utils
# END

COPY logback.xml /usr/local/tomcat/webapps/am/WEB-INF/classes

# Reinstate once AM is back running on JDK11
# ENV CATALINA_OPTS "-server -XX:MaxRAMPercentage=75 -Dcom.sun.identity.configuration.directory=/home/forgerock/openam -Dcom.iplanet.services.stats.state=off -Xlog:gc*,gc+ref=debug,gc+heap=debug,gc+age=trace:file=/tmp/gc-%p-%t.log:tags,uptime,time,level:filecount=10,filesize=10m -Djavax.net.ssl.trustStore=/var/run/secrets/truststore/cacerts -Djavax.net.ssl.trustStorePassword=changeit"
ENV CATALINA_OPTS "-server -Dcom.sun.identity.configuration.directory=/home/forgerock/openam -Dcom.iplanet.services.stats.state=off -Djavax.net.ssl.trustStore=/var/run/secrets/truststore/cacerts -Djavax.net.ssl.trustStorePassword=changeit"

# This copies in the boot.json and other files...
COPY --chown=forgerock:root openam /home/forgerock/openam
# Kaniko workaround.
RUN chown -R forgerock:root /home/forgerock/openam

USER forgerock

# Override the entrypoint and just start tomcat
#CMD ["catalina.sh", "run"]

#ENTRYPOINT ["/bin/sh"]
# Use sh - because windows has issues with +x on the script
CMD ["bash", "-c", "/home/forgerock/openam/boot.sh"]<|MERGE_RESOLUTION|>--- conflicted
+++ resolved
@@ -1,8 +1,4 @@
-<<<<<<< HEAD
-FROM gcr.io/forgerock-io/am:7.0.0-9d6cb9aa8c135d972fdbbe637caaede4fa04705e
-=======
 FROM gcr.io/forgerock-io/am:7.0.0-77a0868f00553fd9eec33cf4b19456b98d8deb13
->>>>>>> 0b13950f
 
 # BEGIN - temporary work around for testing if the ds-idrepo is configured before AM starts. Remove when FBC is integrated
 # Installs ldap utils for querying the repo.
