--- conflicted
+++ resolved
@@ -1,8 +1,4 @@
-<<<<<<< HEAD
-FROM gcr.io/forgerock-io/am:7.0.0-007878d135fb859c709c1c7c03ddccb582c9b2f5
-=======
 FROM gcr.io/forgerock-io/am:7.0.0-1ba49f89bf13e3d0543c80fd5fa284e32b5fd9e4
->>>>>>> 7f32633e
 
 # BEGIN - temporary work around for testing if the ds-idrepo is configured before AM starts. Remove when FBC is integrated
 # Installs ldap utils for querying the repo.
