<<<<<<< HEAD
FROM gcr.io/forgerock-io/am:7.0.0-667537a897058a65b32395ccbfe8b3a601d9b992
=======
FROM gcr.io/forgerock-io/am:7.0.0-73e57895acc1b87cc4e4140a07e4679ecb3ef181
>>>>>>> a5d80ece

# BEGIN - temporary work around for testing if the ds-idrepo is configured before AM starts. Remove when FBC is integrated
# Installs ldap utils for querying the repo.
USER root
RUN apt-get update && apt-get install -y ldap-utils
USER forgerock
COPY --chown=forgerock:root openam /home/forgerock/openam
# END

COPY logback.xml /usr/local/tomcat/webapps/am/WEB-INF/classes

# Reinstate once AM is back running on JDK11
# ENV CATALINA_OPTS "-server -XX:MaxRAMPercentage=75 -Dcom.sun.identity.configuration.directory=/home/forgerock/openam -Dcom.iplanet.services.stats.state=off -Xlog:gc*,gc+ref=debug,gc+heap=debug,gc+age=trace:file=/tmp/gc-%p-%t.log:tags,uptime,time,level:filecount=10,filesize=10m -Djavax.net.ssl.trustStore=/var/run/secrets/truststore/cacerts -Djavax.net.ssl.trustStorePassword=changeit"
ENV CATALINA_OPTS "-server -Dcom.sun.identity.configuration.directory=/home/forgerock/openam -Dcom.iplanet.services.stats.state=off -Djavax.net.ssl.trustStore=/var/run/secrets/truststore/cacerts -Djavax.net.ssl.trustStorePassword=changeit"

# This copies in the boot.json and other files...
COPY --chown=forgerock:root openam /home/forgerock/openam

# Override the entrypoint and just start tomcat
#CMD ["catalina.sh", "run"]

#ENTRYPOINT ["/bin/sh"]
# Use sh - because windows has issues with +x on the script
CMD ["bash", "-c", "/home/forgerock/openam/boot.sh"]<|MERGE_RESOLUTION|>--- conflicted
+++ resolved
@@ -1,8 +1,4 @@
-<<<<<<< HEAD
-FROM gcr.io/forgerock-io/am:7.0.0-667537a897058a65b32395ccbfe8b3a601d9b992
-=======
 FROM gcr.io/forgerock-io/am:7.0.0-73e57895acc1b87cc4e4140a07e4679ecb3ef181
->>>>>>> a5d80ece
 
 # BEGIN - temporary work around for testing if the ds-idrepo is configured before AM starts. Remove when FBC is integrated
 # Installs ldap utils for querying the repo.
