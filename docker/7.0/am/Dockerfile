<<<<<<< HEAD
FROM gcr.io/forgerock-io/am:7.0.0-cd882247cf64d9c7c1a62074bfe57687b1e23a8b
=======
FROM gcr.io/forgerock-io/am:7.0.0-9815eed9251470b1a46c01276bd06058b592e170
>>>>>>> 6069c54e

# BEGIN - temporary work around for testing if the ds-idrepo is configured before AM starts. Remove when FBC is integrated
# Installs ldap utils for querying the repo.
USER root
RUN apt-get update && apt-get install -y ldap-utils
# END

COPY logback.xml /usr/local/tomcat/webapps/am/WEB-INF/classes

# Reinstate once AM is back running on JDK11
# ENV CATALINA_OPTS "-server -XX:MaxRAMPercentage=75 -Dcom.sun.identity.configuration.directory=/home/forgerock/openam -Dcom.iplanet.services.stats.state=off -Xlog:gc*,gc+ref=debug,gc+heap=debug,gc+age=trace:file=/tmp/gc-%p-%t.log:tags,uptime,time,level:filecount=10,filesize=10m -Djavax.net.ssl.trustStore=/var/run/secrets/truststore/cacerts -Djavax.net.ssl.trustStorePassword=changeit"
ENV CATALINA_OPTS "-server -Dcom.sun.identity.configuration.directory=/home/forgerock/openam -Dcom.iplanet.services.stats.state=off -Djavax.net.ssl.trustStore=/var/run/secrets/truststore/cacerts -Djavax.net.ssl.trustStorePassword=changeit"

# This copies in the boot.json and other files...
COPY --chown=forgerock:root openam /home/forgerock/openam
# Kaniko workaround.
RUN chown -R forgerock:root /home/forgerock/openam

USER forgerock

# Override the entrypoint and just start tomcat
#CMD ["catalina.sh", "run"]

#ENTRYPOINT ["/bin/sh"]
# Use sh - because windows has issues with +x on the script
CMD ["bash", "-c", "/home/forgerock/openam/boot.sh"]<|MERGE_RESOLUTION|>--- conflicted
+++ resolved
@@ -1,8 +1,4 @@
-<<<<<<< HEAD
-FROM gcr.io/forgerock-io/am:7.0.0-cd882247cf64d9c7c1a62074bfe57687b1e23a8b
-=======
 FROM gcr.io/forgerock-io/am:7.0.0-9815eed9251470b1a46c01276bd06058b592e170
->>>>>>> 6069c54e
 
 # BEGIN - temporary work around for testing if the ds-idrepo is configured before AM starts. Remove when FBC is integrated
 # Installs ldap utils for querying the repo.
