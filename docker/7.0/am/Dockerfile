--- conflicted
+++ resolved
@@ -1,8 +1,4 @@
-<<<<<<< HEAD
-FROM gcr.io/forgerock-io/am:7.0.0-72b09753e054dc56e7de6b08851840130b54b39c
-=======
 FROM gcr.io/forgerock-io/am:7.0.0-a2c0b492f7620fff48183fc657041463762930ec
->>>>>>> d57298fd
 
 # BEGIN - temporary work around for testing if the ds-idrepo is configured before AM starts. Remove when FBC is integrated
 # Installs ldap utils for querying the repo.
