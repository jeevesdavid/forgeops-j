<<<<<<< HEAD
FROM gcr.io/forgerock-io/am:7.0.0-a2c0b492f7620fff48183fc657041463762930ec
=======
FROM gcr.io/forgerock-io/am:7.0.0-314bae51df7af69c45c7ba308b1533d4d474b137
>>>>>>> ebcf6776

# BEGIN - temporary work around for testing if the ds-idrepo is configured before AM starts. Remove when FBC is integrated
# Installs ldap utils for querying the repo.
USER root
RUN apt-get update && apt-get install -y ldap-utils
USER forgerock
COPY --chown=forgerock:root openam /home/forgerock/openam
# END

COPY logback.xml /usr/local/tomcat/webapps/am/WEB-INF/classes

ENV CATALINA_OPTS "-server -XX:MaxRAMPercentage=75 -Dcom.sun.identity.configuration.directory=/home/forgerock/openam -Dcom.iplanet.services.stats.state=off -Xlog:gc*,gc+ref=debug,gc+heap=debug,gc+age=trace:file=/tmp/gc-%p-%t.log:tags,uptime,time,level:filecount=10,filesize=10m -Djavax.net.ssl.trustStore=/var/run/secrets/truststore/cacerts -Djavax.net.ssl.trustStorePassword=changeit"

# This copies in the boot.json and other files...
COPY --chown=forgerock:root openam /home/forgerock/openam

# Override the entrypoint and just start tomcat
#CMD ["catalina.sh", "run"]

#ENTRYPOINT ["/bin/sh"]
# Use sh - because windows has issues with +x on the script
CMD ["bash", "-c", "/home/forgerock/openam/boot.sh"]<|MERGE_RESOLUTION|>--- conflicted
+++ resolved
@@ -1,8 +1,4 @@
-<<<<<<< HEAD
-FROM gcr.io/forgerock-io/am:7.0.0-a2c0b492f7620fff48183fc657041463762930ec
-=======
 FROM gcr.io/forgerock-io/am:7.0.0-314bae51df7af69c45c7ba308b1533d4d474b137
->>>>>>> ebcf6776
 
 # BEGIN - temporary work around for testing if the ds-idrepo is configured before AM starts. Remove when FBC is integrated
 # Installs ldap utils for querying the repo.
