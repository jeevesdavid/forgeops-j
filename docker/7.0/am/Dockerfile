--- conflicted
+++ resolved
@@ -1,8 +1,4 @@
-<<<<<<< HEAD
-FROM gcr.io/forgerock-io/am:7.0.0-d4ff89d9be945d99146e6c5ea2a0d1df20151a9c
-=======
 FROM gcr.io/forgerock-io/am:7.0.0-73909938927397395535c6ac6d17f8870faea25f
->>>>>>> 228a8108
 
 # BEGIN - temporary work around for testing if the ds-idrepo is configured before AM starts. Remove when FBC is integrated
 # Installs ldap utils for querying the repo.
