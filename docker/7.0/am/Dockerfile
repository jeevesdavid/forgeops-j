--- conflicted
+++ resolved
@@ -1,8 +1,4 @@
-<<<<<<< HEAD
-FROM gcr.io/forgerock-io/am:7.0.0-8d16ea84e5147b7e33ba57630e066ef08e7200d5
-=======
 FROM gcr.io/forgerock-io/am:7.0.0-6ad57ebe9289f66023154eae0b87e7ecb6afd2b7
->>>>>>> 12871ef1
 
 # BEGIN - temporary work around for testing if the ds-idrepo is configured before AM starts. Remove when FBC is integrated
 # Installs ldap utils for querying the repo.
