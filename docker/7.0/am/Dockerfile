--- conflicted
+++ resolved
@@ -1,8 +1,4 @@
-<<<<<<< HEAD
-FROM gcr.io/forgerock-io/am:7.0.0-a6e287d9207e523887da8b258a89f7475c3eb856
-=======
 FROM gcr.io/forgerock-io/am:7.0.0-9443891d8fa215c2e07f8ef7ac733ebbf0d1c8ca
->>>>>>> a23203a8
 
 # BEGIN - temporary work around for testing if the ds-idrepo is configured before AM starts. Remove when FBC is integrated
 # Installs ldap utils for querying the repo.
