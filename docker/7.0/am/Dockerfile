--- conflicted
+++ resolved
@@ -1,8 +1,4 @@
-<<<<<<< HEAD
-FROM gcr.io/forgerock-io/am:7.0.0-510b29e4595148aeee0d6141e93919db7dc8c9a3
-=======
 FROM gcr.io/forgerock-io/am:7.0.0-0e24e86c37d1564512e895064d3283cf4e188e10
->>>>>>> 87639f88
 
 # BEGIN - temporary work around for testing if the ds-idrepo is configured before AM starts. Remove when FBC is integrated
 # Installs ldap utils for querying the repo.
