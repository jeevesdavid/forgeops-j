<<<<<<< HEAD
FROM gcr.io/forgerock-io/am:7.0.0-b911cfc1d7f21c30cd3caf25159fba5293b4db3a
=======
FROM gcr.io/forgerock-io/am:7.0.0-8d16ea84e5147b7e33ba57630e066ef08e7200d5
>>>>>>> c8283130

# BEGIN - temporary work around for testing if the ds-idrepo is configured before AM starts. Remove when FBC is integrated
# Installs ldap utils for querying the repo.
USER root
RUN apt-get update && apt-get install -y ldap-utils
# END

COPY logback.xml /usr/local/tomcat/webapps/am/WEB-INF/classes

# Reinstate once AM is back running on JDK11
# ENV CATALINA_OPTS "-server -XX:MaxRAMPercentage=75 -Dcom.sun.identity.configuration.directory=/home/forgerock/openam -Dcom.iplanet.services.stats.state=off -Xlog:gc*,gc+ref=debug,gc+heap=debug,gc+age=trace:file=/tmp/gc-%p-%t.log:tags,uptime,time,level:filecount=10,filesize=10m -Djavax.net.ssl.trustStore=/var/run/secrets/truststore/cacerts -Djavax.net.ssl.trustStorePassword=changeit"
ENV CATALINA_OPTS "-server -Dcom.sun.identity.configuration.directory=/home/forgerock/openam -Dcom.iplanet.services.stats.state=off -Djavax.net.ssl.trustStore=/var/run/secrets/truststore/cacerts -Djavax.net.ssl.trustStorePassword=changeit"

# This copies in the boot.json and other files...
COPY --chown=forgerock:root openam /home/forgerock/openam
# Kaniko workaround.
RUN chown -R forgerock:root /home/forgerock/openam

USER forgerock

# Override the entrypoint and just start tomcat
#CMD ["catalina.sh", "run"]

#ENTRYPOINT ["/bin/sh"]
# Use sh - because windows has issues with +x on the script
CMD ["bash", "-c", "/home/forgerock/openam/boot.sh"]<|MERGE_RESOLUTION|>--- conflicted
+++ resolved
@@ -1,8 +1,4 @@
-<<<<<<< HEAD
-FROM gcr.io/forgerock-io/am:7.0.0-b911cfc1d7f21c30cd3caf25159fba5293b4db3a
-=======
 FROM gcr.io/forgerock-io/am:7.0.0-8d16ea84e5147b7e33ba57630e066ef08e7200d5
->>>>>>> c8283130
 
 # BEGIN - temporary work around for testing if the ds-idrepo is configured before AM starts. Remove when FBC is integrated
 # Installs ldap utils for querying the repo.
