<<<<<<< HEAD
FROM gcr.io/forgerock-io/am:7.0.0-b3d4f29e7212a9b4f8631b010b17ee6e7cabc117
=======
FROM gcr.io/forgerock-io/am:7.0.0-98fae1caa4a90fadb8001e2753b290bce7b784e6
>>>>>>> 3c7a6118

# BEGIN - temporary work around for testing if the ds-idrepo is configured before AM starts. Remove when FBC is integrated
# Installs ldap utils for querying the repo.
USER root
RUN apt-get update && apt-get install -y ldap-utils && apt-get clean all
USER forgerock
COPY --chown=forgerock:root openam /home/forgerock/openam
# END

COPY logback.xml /usr/local/tomcat/webapps/am/WEB-INF/classes

# Reinstate once AM is back running on JDK11
# ENV CATALINA_OPTS "-server -XX:MaxRAMPercentage=75 -Dcom.sun.identity.configuration.directory=/home/forgerock/openam -Dcom.iplanet.services.stats.state=off -Xlog:gc*,gc+ref=debug,gc+heap=debug,gc+age=trace:file=/tmp/gc-%p-%t.log:tags,uptime,time,level:filecount=10,filesize=10m -Djavax.net.ssl.trustStore=/var/run/secrets/truststore/cacerts -Djavax.net.ssl.trustStorePassword=changeit"
ENV CATALINA_OPTS "-server -Dcom.sun.identity.configuration.directory=/home/forgerock/openam -Dcom.iplanet.services.stats.state=off -Djavax.net.ssl.trustStore=/var/run/secrets/truststore/cacerts -Djavax.net.ssl.trustStorePassword=changeit"

# This copies in the boot.json and other files...
COPY --chown=forgerock:root openam /home/forgerock/openam

# Override the entrypoint and just start tomcat
#CMD ["catalina.sh", "run"]

#ENTRYPOINT ["/bin/sh"]
# Use sh - because windows has issues with +x on the script
CMD ["bash", "-c", "/home/forgerock/openam/boot.sh"]<|MERGE_RESOLUTION|>--- conflicted
+++ resolved
@@ -1,8 +1,4 @@
-<<<<<<< HEAD
-FROM gcr.io/forgerock-io/am:7.0.0-b3d4f29e7212a9b4f8631b010b17ee6e7cabc117
-=======
 FROM gcr.io/forgerock-io/am:7.0.0-98fae1caa4a90fadb8001e2753b290bce7b784e6
->>>>>>> 3c7a6118
 
 # BEGIN - temporary work around for testing if the ds-idrepo is configured before AM starts. Remove when FBC is integrated
 # Installs ldap utils for querying the repo.
