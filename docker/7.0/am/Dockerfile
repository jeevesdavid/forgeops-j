<<<<<<< HEAD
FROM gcr.io/forgerock-io/am:7.0.0-3a8646ed346fa9e7a399ecc6caacc4a39140103b
=======
FROM gcr.io/forgerock-io/am:7.0.0-b810b2527e2c13b71f62f0f7f3205cad3d6ad032
>>>>>>> 13ca5cda

# BEGIN - temporary work around for testing if the ds-idrepo is configured before AM starts. Remove when FBC is integrated
# Installs ldap utils for querying the repo.
USER root
RUN apt-get update && apt-get install -y ldap-utils && apt-get clean all
USER forgerock
COPY --chown=forgerock:root openam /home/forgerock/openam
# END

COPY logback.xml /usr/local/tomcat/webapps/am/WEB-INF/classes

# Reinstate once AM is back running on JDK11
# ENV CATALINA_OPTS "-server -XX:MaxRAMPercentage=75 -Dcom.sun.identity.configuration.directory=/home/forgerock/openam -Dcom.iplanet.services.stats.state=off -Xlog:gc*,gc+ref=debug,gc+heap=debug,gc+age=trace:file=/tmp/gc-%p-%t.log:tags,uptime,time,level:filecount=10,filesize=10m -Djavax.net.ssl.trustStore=/var/run/secrets/truststore/cacerts -Djavax.net.ssl.trustStorePassword=changeit"
ENV CATALINA_OPTS "-server -Dcom.sun.identity.configuration.directory=/home/forgerock/openam -Dcom.iplanet.services.stats.state=off -Djavax.net.ssl.trustStore=/var/run/secrets/truststore/cacerts -Djavax.net.ssl.trustStorePassword=changeit"

# This copies in the boot.json and other files...
COPY --chown=forgerock:root openam /home/forgerock/openam

# Override the entrypoint and just start tomcat
#CMD ["catalina.sh", "run"]

#ENTRYPOINT ["/bin/sh"]
# Use sh - because windows has issues with +x on the script
CMD ["bash", "-c", "/home/forgerock/openam/boot.sh"]<|MERGE_RESOLUTION|>--- conflicted
+++ resolved
@@ -1,8 +1,4 @@
-<<<<<<< HEAD
-FROM gcr.io/forgerock-io/am:7.0.0-3a8646ed346fa9e7a399ecc6caacc4a39140103b
-=======
 FROM gcr.io/forgerock-io/am:7.0.0-b810b2527e2c13b71f62f0f7f3205cad3d6ad032
->>>>>>> 13ca5cda
 
 # BEGIN - temporary work around for testing if the ds-idrepo is configured before AM starts. Remove when FBC is integrated
 # Installs ldap utils for querying the repo.
