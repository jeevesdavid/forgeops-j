<<<<<<< HEAD
FROM gcr.io/forgerock-io/am:7.0.0-9815eed9251470b1a46c01276bd06058b592e170
=======
FROM gcr.io/forgerock-io/am:7.0.0-77a3719c799987e579243dad9e6dc6ccd69c8f39
>>>>>>> 3e80f6f1

# BEGIN - temporary work around for testing if the ds-idrepo is configured before AM starts. Remove when FBC is integrated
# Installs ldap utils for querying the repo.
USER root
RUN apt-get update && apt-get install -y ldap-utils
# END

COPY logback.xml /usr/local/tomcat/webapps/am/WEB-INF/classes

# Reinstate once AM is back running on JDK11
# ENV CATALINA_OPTS "-server -XX:MaxRAMPercentage=75 -Dcom.sun.identity.configuration.directory=/home/forgerock/openam -Dcom.iplanet.services.stats.state=off -Xlog:gc*,gc+ref=debug,gc+heap=debug,gc+age=trace:file=/tmp/gc-%p-%t.log:tags,uptime,time,level:filecount=10,filesize=10m -Djavax.net.ssl.trustStore=/var/run/secrets/truststore/cacerts -Djavax.net.ssl.trustStorePassword=changeit"
ENV CATALINA_OPTS "-server -Dcom.sun.identity.configuration.directory=/home/forgerock/openam -Dcom.iplanet.services.stats.state=off -Djavax.net.ssl.trustStore=/var/run/secrets/truststore/cacerts -Djavax.net.ssl.trustStorePassword=changeit"

# This copies in the boot.json and other files...
COPY --chown=forgerock:root openam /home/forgerock/openam
# Kaniko workaround.
RUN chown -R forgerock:root /home/forgerock/openam

USER forgerock

# Override the entrypoint and just start tomcat
#CMD ["catalina.sh", "run"]

#ENTRYPOINT ["/bin/sh"]
# Use sh - because windows has issues with +x on the script
CMD ["bash", "-c", "/home/forgerock/openam/boot.sh"]<|MERGE_RESOLUTION|>--- conflicted
+++ resolved
@@ -1,8 +1,4 @@
-<<<<<<< HEAD
-FROM gcr.io/forgerock-io/am:7.0.0-9815eed9251470b1a46c01276bd06058b592e170
-=======
 FROM gcr.io/forgerock-io/am:7.0.0-77a3719c799987e579243dad9e6dc6ccd69c8f39
->>>>>>> 3e80f6f1
 
 # BEGIN - temporary work around for testing if the ds-idrepo is configured before AM starts. Remove when FBC is integrated
 # Installs ldap utils for querying the repo.
