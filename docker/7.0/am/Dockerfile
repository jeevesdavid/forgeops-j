--- conflicted
+++ resolved
@@ -1,8 +1,4 @@
-<<<<<<< HEAD
-FROM gcr.io/forgerock-io/am:7.0.0-b09398a1f6e507c7b009ea7b22a36e4d4a5a437a
-=======
 FROM gcr.io/forgerock-io/am:7.0.0-667537a897058a65b32395ccbfe8b3a601d9b992
->>>>>>> 636eac99
 
 # BEGIN - temporary work around for testing if the ds-idrepo is configured before AM starts. Remove when FBC is integrated
 # Installs ldap utils for querying the repo.
