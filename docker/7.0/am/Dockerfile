--- conflicted
+++ resolved
@@ -1,8 +1,4 @@
-<<<<<<< HEAD
-FROM gcr.io/forgerock-io/am:7.0.0-d3f42c91bcb69ba165dd7cd92d9aa3e04031145c
-=======
 FROM gcr.io/forgerock-io/am:7.0.0-a6e287d9207e523887da8b258a89f7475c3eb856
->>>>>>> 282d0ab4
 
 # BEGIN - temporary work around for testing if the ds-idrepo is configured before AM starts. Remove when FBC is integrated
 # Installs ldap utils for querying the repo.
