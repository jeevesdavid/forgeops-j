<<<<<<< HEAD
FROM gcr.io/forgerock-io/am:7.0.0-56a8c24053e15535caaadd0c1a67117645853452
=======
FROM gcr.io/forgerock-io/am:7.0.0-b1048dc194ff708807cd7b466a7855dc2356e031
>>>>>>> 9a146575

# BEGIN - temporary work around for testing if the ds-idrepo is configured before AM starts. Remove when FBC is integrated
# Installs ldap utils for querying the repo.
USER root
RUN apt-get update && apt-get install -y ldap-utils && apt-get clean all
COPY --chown=forgerock:root openam /home/forgerock/openam
# END

COPY logback.xml /usr/local/tomcat/webapps/am/WEB-INF/classes

# Reinstate once AM is back running on JDK11
# ENV CATALINA_OPTS "-server -XX:MaxRAMPercentage=75 -Dcom.sun.identity.configuration.directory=/home/forgerock/openam -Dcom.iplanet.services.stats.state=off -Xlog:gc*,gc+ref=debug,gc+heap=debug,gc+age=trace:file=/tmp/gc-%p-%t.log:tags,uptime,time,level:filecount=10,filesize=10m -Djavax.net.ssl.trustStore=/var/run/secrets/truststore/cacerts -Djavax.net.ssl.trustStorePassword=changeit"
ENV CATALINA_OPTS "-server -Dcom.sun.identity.configuration.directory=/home/forgerock/openam -Dcom.iplanet.services.stats.state=off -Djavax.net.ssl.trustStore=/var/run/secrets/truststore/cacerts -Djavax.net.ssl.trustStorePassword=changeit"

# This copies in the boot.json and other files...
COPY --chown=forgerock:root openam /home/forgerock/openam

# Override the entrypoint and just start tomcat
#CMD ["catalina.sh", "run"]

RUN chown -R forgerock:root /home/forgerock
#ENTRYPOINT ["/bin/sh"]
# Use sh - because windows has issues with +x on the script
USER forgerock
CMD ["bash", "-c", "/home/forgerock/openam/boot.sh"]<|MERGE_RESOLUTION|>--- conflicted
+++ resolved
@@ -1,8 +1,4 @@
-<<<<<<< HEAD
-FROM gcr.io/forgerock-io/am:7.0.0-56a8c24053e15535caaadd0c1a67117645853452
-=======
 FROM gcr.io/forgerock-io/am:7.0.0-b1048dc194ff708807cd7b466a7855dc2356e031
->>>>>>> 9a146575
 
 # BEGIN - temporary work around for testing if the ds-idrepo is configured before AM starts. Remove when FBC is integrated
 # Installs ldap utils for querying the repo.
