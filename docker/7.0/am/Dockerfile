<<<<<<< HEAD
FROM gcr.io/forgerock-io/am:7.0.0-f993c4441077e717acfe9a07305208ba854cfc4d
=======
FROM gcr.io/forgerock-io/am:7.0.0-b09398a1f6e507c7b009ea7b22a36e4d4a5a437a
>>>>>>> 5c0abfa0

# BEGIN - temporary work around for testing if the ds-idrepo is configured before AM starts. Remove when FBC is integrated
# Installs ldap utils for querying the repo.
USER root
RUN apt-get update && apt-get install -y ldap-utils
USER forgerock
COPY --chown=forgerock:root openam /home/forgerock/openam
# END

COPY logback.xml /usr/local/tomcat/webapps/am/WEB-INF/classes

# Reinstate once AM is back running on JDK11
# ENV CATALINA_OPTS "-server -XX:MaxRAMPercentage=75 -Dcom.sun.identity.configuration.directory=/home/forgerock/openam -Dcom.iplanet.services.stats.state=off -Xlog:gc*,gc+ref=debug,gc+heap=debug,gc+age=trace:file=/tmp/gc-%p-%t.log:tags,uptime,time,level:filecount=10,filesize=10m -Djavax.net.ssl.trustStore=/var/run/secrets/truststore/cacerts -Djavax.net.ssl.trustStorePassword=changeit"
ENV CATALINA_OPTS "-server -Dcom.sun.identity.configuration.directory=/home/forgerock/openam -Dcom.iplanet.services.stats.state=off -Djavax.net.ssl.trustStore=/var/run/secrets/truststore/cacerts -Djavax.net.ssl.trustStorePassword=changeit"

# This copies in the boot.json and other files...
COPY --chown=forgerock:root openam /home/forgerock/openam

# Override the entrypoint and just start tomcat
#CMD ["catalina.sh", "run"]

#ENTRYPOINT ["/bin/sh"]
# Use sh - because windows has issues with +x on the script
CMD ["bash", "-c", "/home/forgerock/openam/boot.sh"]<|MERGE_RESOLUTION|>--- conflicted
+++ resolved
@@ -1,8 +1,4 @@
-<<<<<<< HEAD
-FROM gcr.io/forgerock-io/am:7.0.0-f993c4441077e717acfe9a07305208ba854cfc4d
-=======
 FROM gcr.io/forgerock-io/am:7.0.0-b09398a1f6e507c7b009ea7b22a36e4d4a5a437a
->>>>>>> 5c0abfa0
 
 # BEGIN - temporary work around for testing if the ds-idrepo is configured before AM starts. Remove when FBC is integrated
 # Installs ldap utils for querying the repo.
