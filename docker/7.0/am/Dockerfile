<<<<<<< HEAD
FROM gcr.io/forgerock-io/am:7.0.0-b95ce9a91750bd6055aad5b4d2fe1934357bcc58
=======
FROM gcr.io/forgerock-io/am:7.0.0-93da886e8e14e4e885962d1e45cec795cf7942aa
>>>>>>> 7ff0209b

# BEGIN - temporary work around for testing if the ds-idrepo is configured before AM starts. Remove when FBC is integrated
# Installs ldap utils for querying the repo.
USER root
RUN apt-get update && apt-get install -y ldap-utils
USER forgerock
COPY --chown=forgerock:root openam /home/forgerock/openam
# END

COPY logback.xml /usr/local/tomcat/webapps/am/WEB-INF/classes

# Reinstate once AM is back running on JDK11
# ENV CATALINA_OPTS "-server -XX:MaxRAMPercentage=75 -Dcom.sun.identity.configuration.directory=/home/forgerock/openam -Dcom.iplanet.services.stats.state=off -Xlog:gc*,gc+ref=debug,gc+heap=debug,gc+age=trace:file=/tmp/gc-%p-%t.log:tags,uptime,time,level:filecount=10,filesize=10m -Djavax.net.ssl.trustStore=/var/run/secrets/truststore/cacerts -Djavax.net.ssl.trustStorePassword=changeit"
ENV CATALINA_OPTS "-server -Dcom.sun.identity.configuration.directory=/home/forgerock/openam -Dcom.iplanet.services.stats.state=off -Djavax.net.ssl.trustStore=/var/run/secrets/truststore/cacerts -Djavax.net.ssl.trustStorePassword=changeit"

# This copies in the boot.json and other files...
COPY --chown=forgerock:root openam /home/forgerock/openam

# Override the entrypoint and just start tomcat
#CMD ["catalina.sh", "run"]

#ENTRYPOINT ["/bin/sh"]
# Use sh - because windows has issues with +x on the script
CMD ["bash", "-c", "/home/forgerock/openam/boot.sh"]<|MERGE_RESOLUTION|>--- conflicted
+++ resolved
@@ -1,8 +1,4 @@
-<<<<<<< HEAD
-FROM gcr.io/forgerock-io/am:7.0.0-b95ce9a91750bd6055aad5b4d2fe1934357bcc58
-=======
 FROM gcr.io/forgerock-io/am:7.0.0-93da886e8e14e4e885962d1e45cec795cf7942aa
->>>>>>> 7ff0209b
 
 # BEGIN - temporary work around for testing if the ds-idrepo is configured before AM starts. Remove when FBC is integrated
 # Installs ldap utils for querying the repo.
