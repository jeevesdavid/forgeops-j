--- conflicted
+++ resolved
@@ -1,8 +1,4 @@
-<<<<<<< HEAD
-FROM gcr.io/forgerock-io/am:7.0.0-83fd33b8e91b02e2f3ce0c47c5c5fef6b5be40d2
-=======
 FROM gcr.io/forgerock-io/am:7.0.0-eb2ce48b2fa6f42f9928acdb5b2a22f7ff988865
->>>>>>> 89a692ed
 
 # BEGIN - temporary work around for testing if the ds-idrepo is configured before AM starts. Remove when FBC is integrated
 # Installs ldap utils for querying the repo.
