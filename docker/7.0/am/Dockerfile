<<<<<<< HEAD
FROM gcr.io/forgerock-io/am:7.0.0-5484608da8efa9d48f1fe4cc113c8ce529bcf591
=======
FROM gcr.io/forgerock-io/am:7.0.0-142335bfbb9bfb6fef9f8a47ec317bf90f5f5ee7
>>>>>>> 20527cec

# BEGIN - temporary work around for testing if the ds-idrepo is configured before AM starts. Remove when FBC is integrated
# Installs ldap utils for querying the repo.
USER root
RUN apt-get update && apt-get install -y ldap-utils && apt-get clean all
COPY --chown=forgerock:root openam /home/forgerock/openam
# END

COPY logback.xml /usr/local/tomcat/webapps/am/WEB-INF/classes
RUN chown -R forgerock:root /usr/local/tomcat

#  JDK11 with GC trace options
# ENV CATALINA_OPTS "-server -XX:MaxRAMPercentage=75 -Dcom.sun.identity.configuration.directory=/home/forgerock/openam -Dcom.iplanet.services.stats.state=off -Xlog:gc*,gc+ref=debug,gc+heap=debug,gc+age=trace:file=/tmp/gc-%p-%t.log:tags,uptime,time,level:filecount=10,filesize=10m -Djavax.net.ssl.trustStore=/var/run/secrets/truststore/cacerts -Djavax.net.ssl.trustStorePassword=changeit"
# JDK 11
ENV CATALINA_OPTS "-server -XX:MaxRAMPercentage=75 -Dcom.sun.identity.configuration.directory=/home/forgerock/openam -Dcom.iplanet.services.stats.state=off -Djavax.net.ssl.trustStore=/var/run/secrets/truststore/cacerts -Djavax.net.ssl.trustStorePassword=changeit"

#ENV CATALINA_OPTS "-server -Dcom.sun.identity.configuration.directory=/home/forgerock/openam -Dcom.iplanet.services.stats.state=off -Djavax.net.ssl.trustStore=/var/run/secrets/truststore/cacerts -Djavax.net.ssl.trustStorePassword=changeit"

# This copies in the boot.json and other files...
COPY --chown=forgerock:root openam /home/forgerock/openam

# Override the entrypoint and just start tomcat
#CMD ["catalina.sh", "run"]

RUN chown -R forgerock:root /home/forgerock
#ENTRYPOINT ["/bin/sh"]
# Use sh - because windows has issues with +x on the script
USER forgerock
CMD ["bash", "-c", "/home/forgerock/openam/boot.sh"]<|MERGE_RESOLUTION|>--- conflicted
+++ resolved
@@ -1,8 +1,4 @@
-<<<<<<< HEAD
-FROM gcr.io/forgerock-io/am:7.0.0-5484608da8efa9d48f1fe4cc113c8ce529bcf591
-=======
 FROM gcr.io/forgerock-io/am:7.0.0-142335bfbb9bfb6fef9f8a47ec317bf90f5f5ee7
->>>>>>> 20527cec
 
 # BEGIN - temporary work around for testing if the ds-idrepo is configured before AM starts. Remove when FBC is integrated
 # Installs ldap utils for querying the repo.
