<<<<<<< HEAD
FROM gcr.io/forgerock-io/am:7.0.0-d158df4bee33faad8c169c677f3cd25db2e30a00
=======
FROM gcr.io/forgerock-io/am:7.0.0-4d555a27df019be2ef0af4632f01c8fba9fa6ee4
>>>>>>> 9ab933d3

# BEGIN - temporary work around for testing if the ds-idrepo is configured before AM starts. Remove when FBC is integrated
# Installs ldap utils for querying the repo.
USER root
RUN apt-get update && apt-get install -y ldap-utils
USER forgerock
COPY --chown=forgerock:root openam /home/forgerock/openam
# END

COPY logback.xml /usr/local/tomcat/webapps/am/WEB-INF/classes

# Reinstate once AM is back running on JDK11
# ENV CATALINA_OPTS "-server -XX:MaxRAMPercentage=75 -Dcom.sun.identity.configuration.directory=/home/forgerock/openam -Dcom.iplanet.services.stats.state=off -Xlog:gc*,gc+ref=debug,gc+heap=debug,gc+age=trace:file=/tmp/gc-%p-%t.log:tags,uptime,time,level:filecount=10,filesize=10m -Djavax.net.ssl.trustStore=/var/run/secrets/truststore/cacerts -Djavax.net.ssl.trustStorePassword=changeit"
ENV CATALINA_OPTS "-server -Dcom.sun.identity.configuration.directory=/home/forgerock/openam -Dcom.iplanet.services.stats.state=off -Djavax.net.ssl.trustStore=/var/run/secrets/truststore/cacerts -Djavax.net.ssl.trustStorePassword=changeit"

# This copies in the boot.json and other files...
COPY --chown=forgerock:root openam /home/forgerock/openam

# Override the entrypoint and just start tomcat
#CMD ["catalina.sh", "run"]

#ENTRYPOINT ["/bin/sh"]
# Use sh - because windows has issues with +x on the script
CMD ["bash", "-c", "/home/forgerock/openam/boot.sh"]<|MERGE_RESOLUTION|>--- conflicted
+++ resolved
@@ -1,8 +1,4 @@
-<<<<<<< HEAD
-FROM gcr.io/forgerock-io/am:7.0.0-d158df4bee33faad8c169c677f3cd25db2e30a00
-=======
 FROM gcr.io/forgerock-io/am:7.0.0-4d555a27df019be2ef0af4632f01c8fba9fa6ee4
->>>>>>> 9ab933d3
 
 # BEGIN - temporary work around for testing if the ds-idrepo is configured before AM starts. Remove when FBC is integrated
 # Installs ldap utils for querying the repo.
