--- conflicted
+++ resolved
@@ -1,8 +1,4 @@
-<<<<<<< HEAD
-FROM gcr.io/forgerock-io/am:7.0.0-77a3719c799987e579243dad9e6dc6ccd69c8f39
-=======
 FROM gcr.io/forgerock-io/am:7.0.0-e2858fd0d72ee63bed20834e46d8276b8806229f
->>>>>>> 146a4f1e
 
 # BEGIN - temporary work around for testing if the ds-idrepo is configured before AM starts. Remove when FBC is integrated
 # Installs ldap utils for querying the repo.
