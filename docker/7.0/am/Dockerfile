<<<<<<< HEAD
FROM gcr.io/forgerock-io/am:7.0.0-4a1478c6b9eafa0b847751d5911134db719b721a
=======
FROM gcr.io/forgerock-io/am:7.0.0-535669158fd0ae2f3516118ca08c4bbb306cbed1
>>>>>>> fc7d36d7

# BEGIN - temporary work around for testing if the ds-idrepo is configured before AM starts. Remove when FBC is integrated
# Installs ldap utils for querying the repo.
USER root
RUN apt-get update && apt-get install -y ldap-utils && apt-get clean all
USER forgerock
COPY --chown=forgerock:root openam /home/forgerock/openam
# END

COPY logback.xml /usr/local/tomcat/webapps/am/WEB-INF/classes

# Reinstate once AM is back running on JDK11
# ENV CATALINA_OPTS "-server -XX:MaxRAMPercentage=75 -Dcom.sun.identity.configuration.directory=/home/forgerock/openam -Dcom.iplanet.services.stats.state=off -Xlog:gc*,gc+ref=debug,gc+heap=debug,gc+age=trace:file=/tmp/gc-%p-%t.log:tags,uptime,time,level:filecount=10,filesize=10m -Djavax.net.ssl.trustStore=/var/run/secrets/truststore/cacerts -Djavax.net.ssl.trustStorePassword=changeit"
ENV CATALINA_OPTS "-server -Dcom.sun.identity.configuration.directory=/home/forgerock/openam -Dcom.iplanet.services.stats.state=off -Djavax.net.ssl.trustStore=/var/run/secrets/truststore/cacerts -Djavax.net.ssl.trustStorePassword=changeit"

# This copies in the boot.json and other files...
COPY --chown=forgerock:root openam /home/forgerock/openam

# Override the entrypoint and just start tomcat
#CMD ["catalina.sh", "run"]

#ENTRYPOINT ["/bin/sh"]
# Use sh - because windows has issues with +x on the script
CMD ["bash", "-c", "/home/forgerock/openam/boot.sh"]<|MERGE_RESOLUTION|>--- conflicted
+++ resolved
@@ -1,8 +1,4 @@
-<<<<<<< HEAD
-FROM gcr.io/forgerock-io/am:7.0.0-4a1478c6b9eafa0b847751d5911134db719b721a
-=======
 FROM gcr.io/forgerock-io/am:7.0.0-535669158fd0ae2f3516118ca08c4bbb306cbed1
->>>>>>> fc7d36d7
 
 # BEGIN - temporary work around for testing if the ds-idrepo is configured before AM starts. Remove when FBC is integrated
 # Installs ldap utils for querying the repo.
