--- conflicted
+++ resolved
@@ -1,8 +1,4 @@
-<<<<<<< HEAD
-FROM gcr.io/forgerock-io/am:7.0.0-c22faa45be229ad4afff764e4c8b631fc7a7d4a3
-=======
 FROM gcr.io/forgerock-io/am:7.0.0-72b09753e054dc56e7de6b08851840130b54b39c
->>>>>>> 98a1ce27
 
 # BEGIN - temporary work around for testing if the ds-idrepo is configured before AM starts. Remove when FBC is integrated
 # Installs ldap utils for querying the repo.
