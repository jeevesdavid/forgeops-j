--- conflicted
+++ resolved
@@ -1,8 +1,4 @@
-<<<<<<< HEAD
-FROM gcr.io/forgerock-io/am:7.0.0-2661f1804628dc7b17ab569e8e2a8f89aa7163f4
-=======
 FROM gcr.io/forgerock-io/am:7.0.0-4a1478c6b9eafa0b847751d5911134db719b721a
->>>>>>> 58913cd9
 
 # BEGIN - temporary work around for testing if the ds-idrepo is configured before AM starts. Remove when FBC is integrated
 # Installs ldap utils for querying the repo.
