--- conflicted
+++ resolved
@@ -1,8 +1,4 @@
-<<<<<<< HEAD
-FROM gcr.io/forgerock-io/am:7.0.0-30aaf82645e1c020a8faf837a21f8ff49ba8315c
-=======
 FROM gcr.io/forgerock-io/am:7.0.0-61aa3c4d88eacb1253566d6fba6d772ca88c5d74
->>>>>>> f6ec9e7a
 
 # BEGIN - temporary work around for testing if the ds-idrepo is configured before AM starts. Remove when FBC is integrated
 # Installs ldap utils for querying the repo.
