<<<<<<< HEAD
FROM gcr.io/forgerock-io/am:7.0.0-6f9c62c199c95823fa82cfe42a18ea5df6a194c1
=======
FROM gcr.io/forgerock-io/am:7.0.0-9c65209f1fd47cff671a02ce754d8d5fadc7d826
>>>>>>> 3a9edad2

# BEGIN - temporary work around for testing if the ds-idrepo is configured before AM starts. Remove when FBC is integrated
# Installs ldap utils for querying the repo.
USER root
RUN apt-get update && apt-get install -y ldap-utils
USER forgerock
COPY --chown=forgerock:root openam /home/forgerock/openam
# END

COPY logback.xml /usr/local/tomcat/webapps/am/WEB-INF/classes

ENV CATALINA_OPTS "-server -XX:MaxRAMPercentage=75 -Dcom.sun.identity.configuration.directory=/home/forgerock/openam -Dcom.iplanet.services.stats.state=off -Xlog:gc*,gc+ref=debug,gc+heap=debug,gc+age=trace:file=/tmp/gc-%p-%t.log:tags,uptime,time,level:filecount=10,filesize=10m"

# This copies in the boot.json and other files...
COPY --chown=forgerock:root openam /home/forgerock/openam

# Override the entrypoint and just start tomcat
#CMD ["catalina.sh", "run"]

#ENTRYPOINT ["/bin/sh"]
# Use sh - because windows has issues with +x on the script
CMD ["bash", "-c", "/home/forgerock/openam/boot.sh"]<|MERGE_RESOLUTION|>--- conflicted
+++ resolved
@@ -1,8 +1,4 @@
-<<<<<<< HEAD
-FROM gcr.io/forgerock-io/am:7.0.0-6f9c62c199c95823fa82cfe42a18ea5df6a194c1
-=======
 FROM gcr.io/forgerock-io/am:7.0.0-9c65209f1fd47cff671a02ce754d8d5fadc7d826
->>>>>>> 3a9edad2
 
 # BEGIN - temporary work around for testing if the ds-idrepo is configured before AM starts. Remove when FBC is integrated
 # Installs ldap utils for querying the repo.
