<<<<<<< HEAD
FROM gcr.io/forgerock-io/ig:7.0.0-0dca4996e549e74cb944141a0e176b3f7408256a
=======
FROM gcr.io/forgerock-io/ig:7.0.0-da8435ab21ab098fc472fbf195503a79e5d555a7
>>>>>>> 4e988d57

# Copy all config files into the docker image.
# The default ig directory is /var/ig, and it expects subfolders config/ and scripts/ (if required)
COPY --chown=forgerock . /var/ig<|MERGE_RESOLUTION|>--- conflicted
+++ resolved
@@ -1,8 +1,4 @@
-<<<<<<< HEAD
-FROM gcr.io/forgerock-io/ig:7.0.0-0dca4996e549e74cb944141a0e176b3f7408256a
-=======
 FROM gcr.io/forgerock-io/ig:7.0.0-da8435ab21ab098fc472fbf195503a79e5d555a7
->>>>>>> 4e988d57
 
 # Copy all config files into the docker image.
 # The default ig directory is /var/ig, and it expects subfolders config/ and scripts/ (if required)
