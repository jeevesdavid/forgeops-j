<<<<<<< HEAD
FROM gcr.io/forgerock-io/ig:7.0.0-a4891f0da3a55dbb3ab4c53b3bdf53200139375c
=======
FROM gcr.io/forgerock-io/ig:7.0.0-ec613de66bea90edf7134fadd0653e9e6cb04a64
>>>>>>> 3c306bb5

# Copy all config files into the docker image.
# The default ig directory is /var/ig, and it expects subfolders config/ and scripts/ (if required)
COPY --chown=forgerock . /var/ig<|MERGE_RESOLUTION|>--- conflicted
+++ resolved
@@ -1,8 +1,4 @@
-<<<<<<< HEAD
-FROM gcr.io/forgerock-io/ig:7.0.0-a4891f0da3a55dbb3ab4c53b3bdf53200139375c
-=======
 FROM gcr.io/forgerock-io/ig:7.0.0-ec613de66bea90edf7134fadd0653e9e6cb04a64
->>>>>>> 3c306bb5
 
 # Copy all config files into the docker image.
 # The default ig directory is /var/ig, and it expects subfolders config/ and scripts/ (if required)
