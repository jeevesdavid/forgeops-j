--- conflicted
+++ resolved
@@ -1,8 +1,4 @@
-<<<<<<< HEAD
-FROM gcr.io/forgerock-io/ig:7.0.0-d4391a0b715fe6da0b1c06553b397a753b4629b1
-=======
 FROM gcr.io/forgerock-io/ig:7.0.0-95f94195022acdfa2ce8f2565839b2f6ed02eeda
->>>>>>> e6227d5d
 
 # Copy all config files into the docker image.
 # The default ig directory is /var/ig, and it expects subfolders config/ and scripts/ (if required)
