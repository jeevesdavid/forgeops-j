--- conflicted
+++ resolved
@@ -1,8 +1,4 @@
-<<<<<<< HEAD
-FROM gcr.io/forgerock-io/ig:7.0.0-95f94195022acdfa2ce8f2565839b2f6ed02eeda
-=======
 FROM gcr.io/forgerock-io/ig:7.0.0-ed6cd5133ea97d3a55e33626809a0626dcba8bf7
->>>>>>> 75022c4b
 
 # Copy all config files into the docker image.
 # The default ig directory is /var/ig, and it expects subfolders config/ and scripts/ (if required)
