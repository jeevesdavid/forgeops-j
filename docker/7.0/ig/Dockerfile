--- conflicted
+++ resolved
@@ -1,8 +1,4 @@
-<<<<<<< HEAD
-FROM gcr.io/forgerock-io/ig:7.0.0-915565bbb28194001a969ccf6d90e1eb24271f96
-=======
 FROM gcr.io/forgerock-io/ig:7.0.0-da5261166e01ae7ddbea750b63da80484cb67610
->>>>>>> a9f084c2
 
 # Copy all config files into the docker image.
 # The default ig directory is /var/ig, and it expects subfolders config/ and scripts/ (if required)
