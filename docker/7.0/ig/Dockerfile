--- conflicted
+++ resolved
@@ -1,8 +1,4 @@
-<<<<<<< HEAD
-FROM gcr.io/forgerock-io/ig:7.0.0-0bfe1d8444b12c1292c41e80c3b1aeed14e8bd89
-=======
 FROM gcr.io/forgerock-io/ig:7.0.0-33379138f00f81a3cfbd554db86ed4c4f1a3a343
->>>>>>> 13ca5cda
 
 # Copy all config files into the docker image.
 # The default ig directory is /var/ig, and it expects subfolders config/ and scripts/ (if required)
