--- conflicted
+++ resolved
@@ -1,8 +1,4 @@
-<<<<<<< HEAD
-FROM gcr.io/forgerock-io/ig:7.0.0-0b545749d058c62aa9e7acf9e8e1aa97049a6e04
-=======
 FROM gcr.io/forgerock-io/ig:7.0.0-a4d51290e39336cf006bb39071d8c4c5541f98c8
->>>>>>> 9c0a348f
 
 # Copy all config files into the docker image.
 # The default ig directory is /var/ig, and it expects subfolders config/ and scripts/ (if required)
