<<<<<<< HEAD
FROM gcr.io/forgerock-io/ig:7.0.0-43b81e9721c7a5613dd6f7544e87e95833630e26
=======
FROM gcr.io/forgerock-io/ig:7.0.0-c52b31fd427eb0dbf3f91dfafcbbf22279a53570
>>>>>>> 69e3fa77

# Copy all config files into the docker image.
# The default ig directory is /var/ig, and it expects subfolders config/ and scripts/ (if required)
COPY --chown=forgerock . /var/ig<|MERGE_RESOLUTION|>--- conflicted
+++ resolved
@@ -1,8 +1,4 @@
-<<<<<<< HEAD
-FROM gcr.io/forgerock-io/ig:7.0.0-43b81e9721c7a5613dd6f7544e87e95833630e26
-=======
 FROM gcr.io/forgerock-io/ig:7.0.0-c52b31fd427eb0dbf3f91dfafcbbf22279a53570
->>>>>>> 69e3fa77
 
 # Copy all config files into the docker image.
 # The default ig directory is /var/ig, and it expects subfolders config/ and scripts/ (if required)
