--- conflicted
+++ resolved
@@ -1,8 +1,4 @@
-<<<<<<< HEAD
-FROM gcr.io/forgerock-io/ig:7.0.0-33379138f00f81a3cfbd554db86ed4c4f1a3a343
-=======
 FROM gcr.io/forgerock-io/ig:7.0.0-83b9e4854a9c4fed54609ce19a157c646b0403ba
->>>>>>> fc7d36d7
 
 # Copy all config files into the docker image.
 # The default ig directory is /var/ig, and it expects subfolders config/ and scripts/ (if required)
