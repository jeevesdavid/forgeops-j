--- conflicted
+++ resolved
@@ -1,8 +1,4 @@
-<<<<<<< HEAD
-FROM gcr.io/forgerock-io/ig:7.0.0-23ab3d1833acb2f1e4292ea5b90d20e1c1e0f006
-=======
 FROM gcr.io/forgerock-io/ig:7.0.0-d4391a0b715fe6da0b1c06553b397a753b4629b1
->>>>>>> 5a5cd1a0
 
 # Copy all config files into the docker image.
 # The default ig directory is /var/ig, and it expects subfolders config/ and scripts/ (if required)
