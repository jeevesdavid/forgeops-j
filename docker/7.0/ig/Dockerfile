--- conflicted
+++ resolved
@@ -1,8 +1,4 @@
-<<<<<<< HEAD
-FROM gcr.io/forgerock-io/ig:7.0.0-c52b31fd427eb0dbf3f91dfafcbbf22279a53570
-=======
 FROM gcr.io/forgerock-io/ig:7.0.0-86614b5db10a124232f1aaae8b5863914f83205f
->>>>>>> 91b0913e
 
 # Copy all config files into the docker image.
 # The default ig directory is /var/ig, and it expects subfolders config/ and scripts/ (if required)
