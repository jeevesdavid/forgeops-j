<<<<<<< HEAD
FROM gcr.io/forgerock-io/ig:7.0.0-b5b8455473a1303cde07a311353e5137121e5d3d
=======
FROM gcr.io/forgerock-io/ig:7.0.0-6777a0dd3d4bd72c7ec936403b8e6a86066bb1ed
>>>>>>> d57298fd

# Copy all config files into the docker image.
# The default ig directory is /var/ig, and it expects subfolders config/ and scripts/ (if required)
COPY --chown=forgerock . /var/ig<|MERGE_RESOLUTION|>--- conflicted
+++ resolved
@@ -1,8 +1,4 @@
-<<<<<<< HEAD
-FROM gcr.io/forgerock-io/ig:7.0.0-b5b8455473a1303cde07a311353e5137121e5d3d
-=======
 FROM gcr.io/forgerock-io/ig:7.0.0-6777a0dd3d4bd72c7ec936403b8e6a86066bb1ed
->>>>>>> d57298fd
 
 # Copy all config files into the docker image.
 # The default ig directory is /var/ig, and it expects subfolders config/ and scripts/ (if required)
