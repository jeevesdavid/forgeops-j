--- conflicted
+++ resolved
@@ -1,8 +1,4 @@
-<<<<<<< HEAD
-FROM gcr.io/forgerock-io/ig:7.0.0-ed6cd5133ea97d3a55e33626809a0626dcba8bf7
-=======
 FROM gcr.io/forgerock-io/ig:7.0.0-aee7a3c380d809b83afca8ef4335b0977bb38a6c
->>>>>>> e0b0658b
 
 # Copy all config files into the docker image.
 # The default ig directory is /var/ig, and it expects subfolders config/ and scripts/ (if required)
