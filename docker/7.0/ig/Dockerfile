--- conflicted
+++ resolved
@@ -1,8 +1,4 @@
-<<<<<<< HEAD
-FROM gcr.io/forgerock-io/ig:7.0.0-c79e569801511f8200f625a953e9819f076cd2c2
-=======
 FROM gcr.io/forgerock-io/ig:7.0.0-b713a8ce1784b2bfd326beff0f1d60e8ae0913d4
->>>>>>> 1a12e4b6
 
 # Copy all config files into the docker image.
 # The default ig directory is /var/ig, and it expects subfolders config/ and scripts/ (if required)
