<<<<<<< HEAD
FROM gcr.io/forgerock-io/ig:7.0.0-31766ee214bd5aac8ffe1e9496032da251e0befc
=======
FROM gcr.io/forgerock-io/ig:7.0.0-bf890bfcede87c970867f42a2969d59647ec5fa2
>>>>>>> 7c2c135d

# Copy all config files into the docker image.
# The default ig directory is /var/ig, and it expects subfolders config/ and scripts/ (if required)
COPY --chown=forgerock . /var/ig<|MERGE_RESOLUTION|>--- conflicted
+++ resolved
@@ -1,8 +1,4 @@
-<<<<<<< HEAD
-FROM gcr.io/forgerock-io/ig:7.0.0-31766ee214bd5aac8ffe1e9496032da251e0befc
-=======
 FROM gcr.io/forgerock-io/ig:7.0.0-bf890bfcede87c970867f42a2969d59647ec5fa2
->>>>>>> 7c2c135d
 
 # Copy all config files into the docker image.
 # The default ig directory is /var/ig, and it expects subfolders config/ and scripts/ (if required)
