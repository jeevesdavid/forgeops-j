<<<<<<< HEAD
FROM gcr.io/forgerock-io/ig:7.0.0-becf5885da967f144c48aa26db543a2d65ba882b
=======
FROM gcr.io/forgerock-io/ig:7.0.0-d45578b0359e14ae1ba08f31c453b721a4e5869b
>>>>>>> 13517d39

# Copy all config files into the docker image.
# The default ig directory is /var/ig, and it expects subfolders config/ and scripts/ (if required)
COPY --chown=forgerock . /var/ig<|MERGE_RESOLUTION|>--- conflicted
+++ resolved
@@ -1,8 +1,4 @@
-<<<<<<< HEAD
-FROM gcr.io/forgerock-io/ig:7.0.0-becf5885da967f144c48aa26db543a2d65ba882b
-=======
 FROM gcr.io/forgerock-io/ig:7.0.0-d45578b0359e14ae1ba08f31c453b721a4e5869b
->>>>>>> 13517d39
 
 # Copy all config files into the docker image.
 # The default ig directory is /var/ig, and it expects subfolders config/ and scripts/ (if required)
