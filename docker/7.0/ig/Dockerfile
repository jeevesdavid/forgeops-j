<<<<<<< HEAD
FROM gcr.io/forgerock-io/ig:7.0.0-da8435ab21ab098fc472fbf195503a79e5d555a7
=======
FROM gcr.io/forgerock-io/ig:7.0.0-c79e569801511f8200f625a953e9819f076cd2c2
>>>>>>> 4ed39d69

# Copy all config files into the docker image.
# The default ig directory is /var/ig, and it expects subfolders config/ and scripts/ (if required)
COPY --chown=forgerock . /var/ig<|MERGE_RESOLUTION|>--- conflicted
+++ resolved
@@ -1,8 +1,4 @@
-<<<<<<< HEAD
-FROM gcr.io/forgerock-io/ig:7.0.0-da8435ab21ab098fc472fbf195503a79e5d555a7
-=======
 FROM gcr.io/forgerock-io/ig:7.0.0-c79e569801511f8200f625a953e9819f076cd2c2
->>>>>>> 4ed39d69
 
 # Copy all config files into the docker image.
 # The default ig directory is /var/ig, and it expects subfolders config/ and scripts/ (if required)
