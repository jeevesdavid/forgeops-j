# Note: M5 integration with AM currently not working
<<<<<<< HEAD
FROM gcr.io/forgerock-io/idm:7.0.0-548f4ac4b58d7ee03f279ed1bd94beb5d75141c8
=======
FROM gcr.io/forgerock-io/idm:7.0.0-3ad39c6fb3a257d5c3857a8197c738bc8b7a2a9b
>>>>>>> 5f8da44d

# Harden IDM by removing the Felix OSGI Console. Unless you are a ForgeRock developer, the
# console is rarely required. Your configuration should NOT include conf/felix.webconsole.json
RUN rm bundle/org.apache.felix.webconsole*.jar  && \
    rm bundle/openidm-felix-webconsole-*.jar

# Removes any existing conf files that might conflict with our config. This includes the embedded ds repo.
RUN rm -fr /opt/openidm/conf
COPY --chown=forgerock:root . /opt/openidm<|MERGE_RESOLUTION|>--- conflicted
+++ resolved
@@ -1,9 +1,5 @@
 # Note: M5 integration with AM currently not working
-<<<<<<< HEAD
-FROM gcr.io/forgerock-io/idm:7.0.0-548f4ac4b58d7ee03f279ed1bd94beb5d75141c8
-=======
 FROM gcr.io/forgerock-io/idm:7.0.0-3ad39c6fb3a257d5c3857a8197c738bc8b7a2a9b
->>>>>>> 5f8da44d
 
 # Harden IDM by removing the Felix OSGI Console. Unless you are a ForgeRock developer, the
 # console is rarely required. Your configuration should NOT include conf/felix.webconsole.json
