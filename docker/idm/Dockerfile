# Note: M5 integration with AM currently not working
<<<<<<< HEAD
FROM gcr.io/forgerock-io/idm:7.0.0-75d2ffd8d0ae29497ad256c10bab2f26211c76a5
=======
FROM gcr.io/forgerock-io/idm:7.0.0-87895f2da9140325f45c833cb22175034206ef43
>>>>>>> d1838b63

# Harden IDM by removing the Felix OSGI Console. Unless you are a ForgeRock developer, the
# console is rarely required. Your configuration should NOT include conf/felix.webconsole.json
RUN rm bundle/org.apache.felix.webconsole*.jar  && \
    rm bundle/openidm-felix-webconsole-*.jar

# Removes any existing conf files that might conflict with our config. This includes the embedded ds repo.
RUN rm -fr /opt/openidm/conf
COPY --chown=forgerock:root . /opt/openidm<|MERGE_RESOLUTION|>--- conflicted
+++ resolved
@@ -1,9 +1,5 @@
 # Note: M5 integration with AM currently not working
-<<<<<<< HEAD
-FROM gcr.io/forgerock-io/idm:7.0.0-75d2ffd8d0ae29497ad256c10bab2f26211c76a5
-=======
 FROM gcr.io/forgerock-io/idm:7.0.0-87895f2da9140325f45c833cb22175034206ef43
->>>>>>> d1838b63
 
 # Harden IDM by removing the Felix OSGI Console. Unless you are a ForgeRock developer, the
 # console is rarely required. Your configuration should NOT include conf/felix.webconsole.json
