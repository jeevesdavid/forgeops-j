# Note: M5 integration with AM currently not working
<<<<<<< HEAD
FROM gcr.io/forgerock-io/idm:7.0.0-87895f2da9140325f45c833cb22175034206ef43
=======
FROM gcr.io/forgerock-io/idm:7.0.0-55394c26dfa6a2bf9770edeacc063cf2422cf927
>>>>>>> 90f9db22

# Harden IDM by removing the Felix OSGI Console. Unless you are a ForgeRock developer, the
# console is rarely required. Your configuration should NOT include conf/felix.webconsole.json
RUN rm bundle/org.apache.felix.webconsole*.jar  && \
    rm bundle/openidm-felix-webconsole-*.jar

# Removes any existing conf files that might conflict with our config. This includes the embedded ds repo.
RUN rm -fr /opt/openidm/conf
COPY --chown=forgerock:root . /opt/openidm<|MERGE_RESOLUTION|>--- conflicted
+++ resolved
@@ -1,9 +1,5 @@
 # Note: M5 integration with AM currently not working
-<<<<<<< HEAD
-FROM gcr.io/forgerock-io/idm:7.0.0-87895f2da9140325f45c833cb22175034206ef43
-=======
 FROM gcr.io/forgerock-io/idm:7.0.0-55394c26dfa6a2bf9770edeacc063cf2422cf927
->>>>>>> 90f9db22
 
 # Harden IDM by removing the Felix OSGI Console. Unless you are a ForgeRock developer, the
 # console is rarely required. Your configuration should NOT include conf/felix.webconsole.json
