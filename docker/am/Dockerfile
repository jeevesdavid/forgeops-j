<<<<<<< HEAD
FROM gcr.io/forgerock-io/am:7.0.0-3f3b17866040429ce650985da893f6edc353d96f
=======
FROM gcr.io/forgerock-io/am:7.0.0-40d0516f33f1b12b69c0ed111cf179798ae87e46
>>>>>>> d1838b63

# BEGIN - temporary work around for testing if the ds-idrepo is configured before AM starts. Remove when FBC is integrated
# Installs ldap utils for querying the repo.
USER root
RUN apt-get update && apt-get install -y ldap-utils
USER forgerock
COPY --chown=forgerock:root openam /home/forgerock/openam
# END

COPY logback.xml /usr/local/tomcat/webapps/am/WEB-INF/classes


# This copies in the boot.json and other files...
COPY --chown=forgerock:root openam /home/forgerock/openam

# Override the entrypoint and just start tomcat
#CMD ["catalina.sh", "run"]

#ENTRYPOINT ["/bin/sh"]
# Use sh - because windows has issues with +x on the script
CMD ["bash", "-c", "/home/forgerock/openam/boot.sh"]<|MERGE_RESOLUTION|>--- conflicted
+++ resolved
@@ -1,8 +1,4 @@
-<<<<<<< HEAD
-FROM gcr.io/forgerock-io/am:7.0.0-3f3b17866040429ce650985da893f6edc353d96f
-=======
 FROM gcr.io/forgerock-io/am:7.0.0-40d0516f33f1b12b69c0ed111cf179798ae87e46
->>>>>>> d1838b63
 
 # BEGIN - temporary work around for testing if the ds-idrepo is configured before AM starts. Remove when FBC is integrated
 # Installs ldap utils for querying the repo.
