<<<<<<< HEAD
FROM gcr.io/forgerock-io/am:7.0.0-40d0516f33f1b12b69c0ed111cf179798ae87e46
=======
FROM gcr.io/forgerock-io/am:7.0.0-852e9d552b68fac1085acb5cc9ccb858df62917a
>>>>>>> 90f9db22

# BEGIN - temporary work around for testing if the ds-idrepo is configured before AM starts. Remove when FBC is integrated
# Installs ldap utils for querying the repo.
USER root
RUN apt-get update && apt-get install -y ldap-utils
USER forgerock
COPY --chown=forgerock:root openam /home/forgerock/openam
# END

COPY logback.xml /usr/local/tomcat/webapps/am/WEB-INF/classes


# This copies in the boot.json and other files...
COPY --chown=forgerock:root openam /home/forgerock/openam

# Override the entrypoint and just start tomcat
#CMD ["catalina.sh", "run"]

#ENTRYPOINT ["/bin/sh"]
# Use sh - because windows has issues with +x on the script
CMD ["bash", "-c", "/home/forgerock/openam/boot.sh"]<|MERGE_RESOLUTION|>--- conflicted
+++ resolved
@@ -1,8 +1,4 @@
-<<<<<<< HEAD
-FROM gcr.io/forgerock-io/am:7.0.0-40d0516f33f1b12b69c0ed111cf179798ae87e46
-=======
 FROM gcr.io/forgerock-io/am:7.0.0-852e9d552b68fac1085acb5cc9ccb858df62917a
->>>>>>> 90f9db22
 
 # BEGIN - temporary work around for testing if the ds-idrepo is configured before AM starts. Remove when FBC is integrated
 # Installs ldap utils for querying the repo.
