<<<<<<< HEAD
FROM gcr.io/forgerock-io/am:7.0.0-c896d87a78c53ab9d70291c975157524059c611d
=======
FROM gcr.io/forgerock-io/am:7.0.0-164ac04edf2d7cafece464cf0834e3f47718cf54
>>>>>>> cda1003b

# BEGIN - temporary work around for testing if the ds-idrepo is configured before AM starts. Remove when FBC is integrated
# Installs ldap utils for querying the repo.
USER root
RUN apt-get update && apt-get install -y ldap-utils
USER forgerock
COPY --chown=forgerock:root openam /home/forgerock/openam
# END

COPY logback.xml /usr/local/tomcat/webapps/am/WEB-INF/classes


# This copies in the boot.json and other files...
COPY --chown=forgerock:root openam /home/forgerock/openam

# Override the entrypoint and just start tomcat
#CMD ["catalina.sh", "run"]

#ENTRYPOINT ["/bin/sh"]
# Use sh - because windows has issues with +x on the script
CMD ["bash", "-c", "/home/forgerock/openam/boot.sh"]<|MERGE_RESOLUTION|>--- conflicted
+++ resolved
@@ -1,8 +1,4 @@
-<<<<<<< HEAD
-FROM gcr.io/forgerock-io/am:7.0.0-c896d87a78c53ab9d70291c975157524059c611d
-=======
 FROM gcr.io/forgerock-io/am:7.0.0-164ac04edf2d7cafece464cf0834e3f47718cf54
->>>>>>> cda1003b
 
 # BEGIN - temporary work around for testing if the ds-idrepo is configured before AM starts. Remove when FBC is integrated
 # Installs ldap utils for querying the repo.
