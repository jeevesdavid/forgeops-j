--- conflicted
+++ resolved
@@ -1,8 +1,4 @@
-<<<<<<< HEAD
-FROM gcr.io/forgerock-io/am:7.0.0-ac90eb53f998fdf69319daee8b4f43cb113f8c81
-=======
 FROM gcr.io/forgerock-io/am:7.0.0-398abe9fc9b4fe572b5e47b48a3d14c8410983c4
->>>>>>> 3a43bdda
 
 # BEGIN - temporary work around for testing if the ds-idrepo is configured before AM starts. Remove when FBC is integrated
 # Installs ldap utils for querying the repo.
