--- conflicted
+++ resolved
@@ -1,8 +1,4 @@
-<<<<<<< HEAD
-FROM gcr.io/forgerock-io/am:7.0.0-164ac04edf2d7cafece464cf0834e3f47718cf54
-=======
 FROM gcr.io/forgerock-io/am:7.0.0-1874ce22d65293f80d6d93cb2344a7616627562e
->>>>>>> 39add224
 
 # BEGIN - temporary work around for testing if the ds-idrepo is configured before AM starts. Remove when FBC is integrated
 # Installs ldap utils for querying the repo.
