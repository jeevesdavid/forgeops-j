--- conflicted
+++ resolved
@@ -1,8 +1,4 @@
-<<<<<<< HEAD
-FROM gcr.io/forgerock-io/am:7.0.0-e8b43fe1b9caa997635828843a776a287fe1dcb5
-=======
 FROM gcr.io/forgerock-io/am:7.0.0-67a9a6f0f5b6435c03106c0c1f27bb2016517ef4
->>>>>>> 65402a8f
 
 # BEGIN - temporary work around for testing if the ds-idrepo is configured before AM starts. Remove when FBC is integrated
 # Installs ldap utils for querying the repo.
