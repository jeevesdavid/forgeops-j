--- conflicted
+++ resolved
@@ -1,8 +1,4 @@
-<<<<<<< HEAD
-FROM gcr.io/forgerock-io/am:7.0.0-1874ce22d65293f80d6d93cb2344a7616627562e
-=======
 FROM gcr.io/forgerock-io/am:7.0.0-cc933e3238db0dde83534b658c2d70a9b142b631
->>>>>>> e3fc5bc2
 
 # BEGIN - temporary work around for testing if the ds-idrepo is configured before AM starts. Remove when FBC is integrated
 # Installs ldap utils for querying the repo.
